# As adapted from https://github.com/vercel/next.js/tree/canary/examples/with-docker
FROM node:18-alpine 

<<<<<<< HEAD
RUN addgroup --system --gid 1001 nodejs
RUN adduser --system --uid 1001 nextjs

=======
>>>>>>> b77932e8
WORKDIR /app

RUN addgroup --system --gid 1001 nodejs
RUN adduser --system --uid 1001 nextjs

COPY ./public ./public

# Automatically leverage output traces to reduce image size
# https://nextjs.org/docs/advanced-features/output-file-tracing
COPY --chown=nextjs:nodejs .next/standalone ./
COPY --chown=nextjs:nodejs .next/static/ ./.next/static/

USER nextjs

# Final environment variables
ENV NODE_ENV production
ENV NEXT_TELEMETRY_DISABLED 1
ENV PORT 80
ENV HOSTNAME "0.0.0.0"
<<<<<<< HEAD
ENV WEBGUI_ENDPOINT="/"
ENV MSS_ENDPOINT="/"
ENV API_BASE_URL=""
ENV JWT_SECRET="some-secret"
ENV COOKIE_NAME=tergiteauth
ENV OAUTH_REDIRECT_URI=""
ENV JWT_AUDIENCE="fastapi-users:auth"
ENV JWT_ALGORITHM="HS256"

COPY ./public ./public
COPY --chown=nextjs:nodejs package*.json ./
COPY --chown=nextjs:nodejs dist ./.next

RUN npm ci --omit=dev

USER nextjs
=======
ENV WEBGUI_ENDPOINT "/"
ENV MSS_ENDPOINT "/"
ENV API_BASE_URL ""
ENV JWT_SECRET "some-secret"
ENV COOKIE_NAME "tergiteauth"
ENV OAUTH_REDIRECT_URI ""
ENV JWT_AUDIENCE "fastapi-users:auth"
ENV JWT_ALGORITHM "HS256"
>>>>>>> b77932e8

EXPOSE 80

LABEL org.opencontainers.image.licenses=APACHE-2.0
LABEL org.opencontainers.image.description="Landing page for the QAL9000 project at Chalmers University"

ENTRYPOINT [ "node" ]

CMD ["server.js"]

<|MERGE_RESOLUTION|>--- conflicted
+++ resolved
@@ -1,12 +1,6 @@
 # As adapted from https://github.com/vercel/next.js/tree/canary/examples/with-docker
 FROM node:18-alpine 
 
-<<<<<<< HEAD
-RUN addgroup --system --gid 1001 nodejs
-RUN adduser --system --uid 1001 nextjs
-
-=======
->>>>>>> b77932e8
 WORKDIR /app
 
 RUN addgroup --system --gid 1001 nodejs
@@ -26,24 +20,6 @@
 ENV NEXT_TELEMETRY_DISABLED 1
 ENV PORT 80
 ENV HOSTNAME "0.0.0.0"
-<<<<<<< HEAD
-ENV WEBGUI_ENDPOINT="/"
-ENV MSS_ENDPOINT="/"
-ENV API_BASE_URL=""
-ENV JWT_SECRET="some-secret"
-ENV COOKIE_NAME=tergiteauth
-ENV OAUTH_REDIRECT_URI=""
-ENV JWT_AUDIENCE="fastapi-users:auth"
-ENV JWT_ALGORITHM="HS256"
-
-COPY ./public ./public
-COPY --chown=nextjs:nodejs package*.json ./
-COPY --chown=nextjs:nodejs dist ./.next
-
-RUN npm ci --omit=dev
-
-USER nextjs
-=======
 ENV WEBGUI_ENDPOINT "/"
 ENV MSS_ENDPOINT "/"
 ENV API_BASE_URL ""
@@ -52,7 +28,6 @@
 ENV OAUTH_REDIRECT_URI ""
 ENV JWT_AUDIENCE "fastapi-users:auth"
 ENV JWT_ALGORITHM "HS256"
->>>>>>> b77932e8
 
 EXPOSE 80
 
