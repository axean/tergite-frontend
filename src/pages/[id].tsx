import { Box, Button, Flex, Icon, Text } from '@chakra-ui/react';
import { useRouter } from 'next/router';
import React, { useContext, useEffect, useState } from 'react';
import { MdFirstPage, MdLastPage } from 'react-icons/md';
import { useQuery } from 'react-query';
import { SmallConnectivityMap } from '../components/connectivityMap/ConnectivityMap';
import { HistogramVisualization } from '../components/visualizations/HistogramVisualization';
import NavbarVisualizations from '../components/NavbarVisualizations';
import QubitVisualization from '../components/visualizations/QubitVisualization';
<<<<<<< HEAD
import { BackendContext, MapActions, useAllLayouts } from '../state/BackendContext';
import { facadeDeviceDetail } from '../utils/facade';
import CardBackend from '../components/CardBackend';
=======
import LineChartVisualization from '../components/visualizations/LineChartVisualization';
>>>>>>> f7158f54

type VisualizationRoutes =
	| 'Qubitmap'
	| 'Histogram'
	| 'Graphdeviation'
	| 'Linegraph'
	| 'Tableview'
	| 'Cityplot';

const Detail = ({ id, type }) => {
	const [isCollapsed, setCollapsed] = useState(false);
	const { isLoading, error, data } = useQuery<API.Response.DeviceDetail>('DetailPageEEEE', () =>
		fetch('http://qtl-webgui-2.mc2.chalmers.se:8080/devices/pingu').then((res) => res.json())
	);
	const { deviceLayouts, setDeviceLayouts } = useAllLayouts();
	useEffect(() => {
		if (!isLoading && data !== undefined) {
			setDeviceLayouts(facadeDeviceDetail(data));
		}
		// eslint-disable-next-line
	}, [isLoading, data]);

	if (isLoading) {
		return <Text>Loading...</Text>;
	}
	if (error && data !== undefined) {
		return <Text>Loading...</Text>;
	}

	return (
		<Flex flex='1' py='8' w='full' id='deailId'>
			<Flex gap='8' flex='1'>
				<SidePanel
					isCollapsed={isCollapsed}
					setCollapsed={setCollapsed}
					MdFirstPage={MdFirstPage}
					backend={id}
					type={type}
				/>
				<Flex flexDir='column' bg='white' flex='5' p='4' borderRadius='md' boxShadow='lg'>
					<NavbarVisualizations
						isCollapsed={isCollapsed}
						onToggleCollapse={() => setCollapsed(!isCollapsed)}
					/>
					<VisualizationPanel isCollapsed={isCollapsed} type={type} />
				</Flex>
			</Flex>
		</Flex>
	);
};

const VisualizationPanel = ({ isCollapsed, type }) => {
	const router = useRouter();
	const { id } = router.query;

	switch (type) {
		case 'Qubitmap':
			return <QubitVisualization isCollapsed={isCollapsed} />;
		case 'Histogram':
			return <HistogramVisualization backend={id} />;
		case 'Graphdeviation':
			return <>Graphdeviation</>;
		case 'Linegraph':
			return <LineChartVisualization backend={id} />;
		case 'Tableview':
			return <>Tableview</>;
		case 'Cityplot':
			return <>Cityplot</>;
		default:
			return <QubitVisualization isCollapsed={isCollapsed} />;
	}
};

Detail.getInitialProps = async (ctx) => {
	const id = await ctx.query.id;
	const type = await ctx.query.type;

	return {
		id,
		type
	};
};

export default Detail;

function SidePanel({ isCollapsed, setCollapsed, MdFirstPage, backend, type }) {
	const showMap = type !== undefined && type !== 'Qubitmap';
	const { isLoading, data, error } = useQuery('backendDetail', () =>
		fetch('http://qtl-webgui-2.mc2.chalmers.se:8080/devices/' + backend).then((res) =>
			res.json()
		)
	);

	if (isLoading || error) return '';

	return (
		!isCollapsed && (
			<Flex
				flexDir='column'
				bg='white'
				flex='2'
				p='4'
				py='6'
				borderRadius='md'
				boxShadow='lg'
			>
				{showMap ? (
					<Flex flexDir='column' alignItems='center'>
						<Box w={{ xl: '90%', '2xl': '80%' }}>
							<SmallConnectivityMap backgroundColor='white' type='node' size={5} />
						</Box>
						<Box w={{ xl: '90%', '2xl': '80%' }}>
							<SmallConnectivityMap backgroundColor='white' type='link' size={5} />
						</Box>
					</Flex>
				) : (
					<>
						<Flex px={0} justifyContent='space-between'>
							<CardBackend {...data} />
							<Button ml='5' p='1' onClick={() => setCollapsed(!isCollapsed)}>
								<Icon as={MdFirstPage} w={8} h={8} />
							</Button>
						</Flex>
						<Text fontSize='3xl' color='black' mt='10'>
							Description
						</Text>
						<Text fontSize='lg' color='black'>
							{data.description}
						</Text>
					</>
				)}
			</Flex>
		)
	);
}
<|MERGE_RESOLUTION|>--- conflicted
+++ resolved
@@ -1,151 +1,148 @@
-import { Box, Button, Flex, Icon, Text } from '@chakra-ui/react';
-import { useRouter } from 'next/router';
-import React, { useContext, useEffect, useState } from 'react';
-import { MdFirstPage, MdLastPage } from 'react-icons/md';
-import { useQuery } from 'react-query';
-import { SmallConnectivityMap } from '../components/connectivityMap/ConnectivityMap';
-import { HistogramVisualization } from '../components/visualizations/HistogramVisualization';
-import NavbarVisualizations from '../components/NavbarVisualizations';
-import QubitVisualization from '../components/visualizations/QubitVisualization';
-<<<<<<< HEAD
-import { BackendContext, MapActions, useAllLayouts } from '../state/BackendContext';
-import { facadeDeviceDetail } from '../utils/facade';
-import CardBackend from '../components/CardBackend';
-=======
-import LineChartVisualization from '../components/visualizations/LineChartVisualization';
->>>>>>> f7158f54
-
-type VisualizationRoutes =
-	| 'Qubitmap'
-	| 'Histogram'
-	| 'Graphdeviation'
-	| 'Linegraph'
-	| 'Tableview'
-	| 'Cityplot';
-
-const Detail = ({ id, type }) => {
-	const [isCollapsed, setCollapsed] = useState(false);
-	const { isLoading, error, data } = useQuery<API.Response.DeviceDetail>('DetailPageEEEE', () =>
-		fetch('http://qtl-webgui-2.mc2.chalmers.se:8080/devices/pingu').then((res) => res.json())
-	);
-	const { deviceLayouts, setDeviceLayouts } = useAllLayouts();
-	useEffect(() => {
-		if (!isLoading && data !== undefined) {
-			setDeviceLayouts(facadeDeviceDetail(data));
-		}
-		// eslint-disable-next-line
-	}, [isLoading, data]);
-
-	if (isLoading) {
-		return <Text>Loading...</Text>;
-	}
-	if (error && data !== undefined) {
-		return <Text>Loading...</Text>;
-	}
-
-	return (
-		<Flex flex='1' py='8' w='full' id='deailId'>
-			<Flex gap='8' flex='1'>
-				<SidePanel
-					isCollapsed={isCollapsed}
-					setCollapsed={setCollapsed}
-					MdFirstPage={MdFirstPage}
-					backend={id}
-					type={type}
-				/>
-				<Flex flexDir='column' bg='white' flex='5' p='4' borderRadius='md' boxShadow='lg'>
-					<NavbarVisualizations
-						isCollapsed={isCollapsed}
-						onToggleCollapse={() => setCollapsed(!isCollapsed)}
-					/>
-					<VisualizationPanel isCollapsed={isCollapsed} type={type} />
-				</Flex>
-			</Flex>
-		</Flex>
-	);
-};
-
-const VisualizationPanel = ({ isCollapsed, type }) => {
-	const router = useRouter();
-	const { id } = router.query;
-
-	switch (type) {
-		case 'Qubitmap':
-			return <QubitVisualization isCollapsed={isCollapsed} />;
-		case 'Histogram':
-			return <HistogramVisualization backend={id} />;
-		case 'Graphdeviation':
-			return <>Graphdeviation</>;
-		case 'Linegraph':
-			return <LineChartVisualization backend={id} />;
-		case 'Tableview':
-			return <>Tableview</>;
-		case 'Cityplot':
-			return <>Cityplot</>;
-		default:
-			return <QubitVisualization isCollapsed={isCollapsed} />;
-	}
-};
-
-Detail.getInitialProps = async (ctx) => {
-	const id = await ctx.query.id;
-	const type = await ctx.query.type;
-
-	return {
-		id,
-		type
-	};
-};
-
-export default Detail;
-
-function SidePanel({ isCollapsed, setCollapsed, MdFirstPage, backend, type }) {
-	const showMap = type !== undefined && type !== 'Qubitmap';
-	const { isLoading, data, error } = useQuery('backendDetail', () =>
-		fetch('http://qtl-webgui-2.mc2.chalmers.se:8080/devices/' + backend).then((res) =>
-			res.json()
-		)
-	);
-
-	if (isLoading || error) return '';
-
-	return (
-		!isCollapsed && (
-			<Flex
-				flexDir='column'
-				bg='white'
-				flex='2'
-				p='4'
-				py='6'
-				borderRadius='md'
-				boxShadow='lg'
-			>
-				{showMap ? (
-					<Flex flexDir='column' alignItems='center'>
-						<Box w={{ xl: '90%', '2xl': '80%' }}>
-							<SmallConnectivityMap backgroundColor='white' type='node' size={5} />
-						</Box>
-						<Box w={{ xl: '90%', '2xl': '80%' }}>
-							<SmallConnectivityMap backgroundColor='white' type='link' size={5} />
-						</Box>
-					</Flex>
-				) : (
-					<>
-						<Flex px={0} justifyContent='space-between'>
-							<CardBackend {...data} />
-							<Button ml='5' p='1' onClick={() => setCollapsed(!isCollapsed)}>
-								<Icon as={MdFirstPage} w={8} h={8} />
-							</Button>
-						</Flex>
-						<Text fontSize='3xl' color='black' mt='10'>
-							Description
-						</Text>
-						<Text fontSize='lg' color='black'>
-							{data.description}
-						</Text>
-					</>
-				)}
-			</Flex>
-		)
-	);
-}
+import { Box, Button, Flex, Icon, Text } from '@chakra-ui/react';
+import { useRouter } from 'next/router';
+import React, { useContext, useEffect, useState } from 'react';
+import { MdFirstPage, MdLastPage } from 'react-icons/md';
+import { useQuery } from 'react-query';
+import { SmallConnectivityMap } from '../components/connectivityMap/ConnectivityMap';
+import { HistogramVisualization } from '../components/visualizations/HistogramVisualization';
+import NavbarVisualizations from '../components/NavbarVisualizations';
+import QubitVisualization from '../components/visualizations/QubitVisualization';
+import { BackendContext, MapActions, useAllLayouts } from '../state/BackendContext';
+import { facadeDeviceDetail } from '../utils/facade';
+import CardBackend from '../components/CardBackend';
+import LineChartVisualization from '../components/visualizations/LineChartVisualization';
+
+type VisualizationRoutes =
+	| 'Qubitmap'
+	| 'Histogram'
+	| 'Graphdeviation'
+	| 'Linegraph'
+	| 'Tableview'
+	| 'Cityplot';
+
+const Detail = ({ id, type }) => {
+	const [isCollapsed, setCollapsed] = useState(false);
+	const { isLoading, error, data } = useQuery<API.Response.DeviceDetail>('DetailPageEEEE', () =>
+		fetch('http://qtl-webgui-2.mc2.chalmers.se:8080/devices/pingu').then((res) => res.json())
+	);
+	const { deviceLayouts, setDeviceLayouts } = useAllLayouts();
+	useEffect(() => {
+		if (!isLoading && data !== undefined) {
+			setDeviceLayouts(facadeDeviceDetail(data));
+		}
+		// eslint-disable-next-line
+	}, [isLoading, data]);
+
+	if (isLoading) {
+		return <Text>Loading...</Text>;
+	}
+	if (error && data !== undefined) {
+		return <Text>Loading...</Text>;
+	}
+
+	return (
+		<Flex flex='1' py='8' w='full' id='deailId'>
+			<Flex gap='8' flex='1'>
+				<SidePanel
+					isCollapsed={isCollapsed}
+					setCollapsed={setCollapsed}
+					MdFirstPage={MdFirstPage}
+					backend={id}
+					type={type}
+				/>
+				<Flex flexDir='column' bg='white' flex='5' p='4' borderRadius='md' boxShadow='lg'>
+					<NavbarVisualizations
+						isCollapsed={isCollapsed}
+						onToggleCollapse={() => setCollapsed(!isCollapsed)}
+					/>
+					<VisualizationPanel isCollapsed={isCollapsed} type={type} />
+				</Flex>
+			</Flex>
+		</Flex>
+	);
+};
+
+const VisualizationPanel = ({ isCollapsed, type }) => {
+	const router = useRouter();
+	const { id } = router.query;
+
+	switch (type) {
+		case 'Qubitmap':
+			return <QubitVisualization isCollapsed={isCollapsed} />;
+		case 'Histogram':
+			return <HistogramVisualization backend={id} />;
+		case 'Graphdeviation':
+			return <>Graphdeviation</>;
+		case 'Linegraph':
+			return <LineChartVisualization backend={id} />;
+		case 'Tableview':
+			return <>Tableview</>;
+		case 'Cityplot':
+			return <>Cityplot</>;
+		default:
+			return <QubitVisualization isCollapsed={isCollapsed} />;
+	}
+};
+
+Detail.getInitialProps = async (ctx) => {
+	const id = await ctx.query.id;
+	const type = await ctx.query.type;
+
+	return {
+		id,
+		type
+	};
+};
+
+export default Detail;
+
+function SidePanel({ isCollapsed, setCollapsed, MdFirstPage, backend, type }) {
+	const showMap = type !== undefined && type !== 'Qubitmap';
+	const { isLoading, data, error } = useQuery('backendDetail', () =>
+		fetch('http://qtl-webgui-2.mc2.chalmers.se:8080/devices/' + backend).then((res) =>
+			res.json()
+		)
+	);
+
+	if (isLoading || error) return '';
+
+	return (
+		!isCollapsed && (
+			<Flex
+				flexDir='column'
+				bg='white'
+				flex='2'
+				p='4'
+				py='6'
+				borderRadius='md'
+				boxShadow='lg'
+			>
+				{showMap ? (
+					<Flex flexDir='column' alignItems='center'>
+						<Box w={{ xl: '90%', '2xl': '80%' }}>
+							<SmallConnectivityMap backgroundColor='white' type='node' size={5} />
+						</Box>
+						<Box w={{ xl: '90%', '2xl': '80%' }}>
+							<SmallConnectivityMap backgroundColor='white' type='link' size={5} />
+						</Box>
+					</Flex>
+				) : (
+					<>
+						<Flex px={0} justifyContent='space-between'>
+							<CardBackend {...data} />
+							<Button ml='5' p='1' onClick={() => setCollapsed(!isCollapsed)}>
+								<Icon as={MdFirstPage} w={8} h={8} />
+							</Button>
+						</Flex>
+						<Text fontSize='3xl' color='black' mt='10'>
+							Description
+						</Text>
+						<Text fontSize='lg' color='black'>
+							{data.description}
+						</Text>
+					</>
+				)}
+			</Flex>
+		)
+	);
+}