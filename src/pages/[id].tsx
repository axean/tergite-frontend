import { Box, Button, Flex, Icon, Text } from '@chakra-ui/react';
import { useRouter } from 'next/router';
<<<<<<< HEAD
import { Box, Flex, Grid, GridItem, SimpleGrid, Text } from '@chakra-ui/react';
import NavbarVisualizations from '../components/NavbarVisualizations';

const Detail = () => {
	const router = useRouter();
	const id = router.query.id;
	console.log(id);
	return (
		<Flex flex='1' py='8' w='full' id='deailId'>
			<Grid templateColumns='1fr 1fr' templateRows='1fr 1fr' gap='8' flex='1'>
				<GridItem rowSpan={2} w='100%' h='100%' bg='gray.800'>
					<Text fontSize='4xl' color='white'>
						quantum computer information collapsable
					</Text>
				</GridItem>
				<GridItem rowSpan={2} w='100%' h='100%' bg='gray.800'>
					<NavbarVisualizations />
					<Text fontSize='4xl' color='white'>
=======
import React, { useState } from 'react';
import { MdFirstPage, MdLastPage } from 'react-icons/md';
const Detail = () => {
	const router = useRouter();
	const id = router.query.id;
	const [collapsed, setCollapsed] = useState(false);
	return (
		<Flex flex='1' py='8' w='full' id='deailId'>
			<Flex gap='8' flex='1'>
				{!collapsed && (
					<Box bg='white' flex='2' p='2' borderRadius='md' boxShadow='lg'>
						<Flex justifyContent='space-between'>
							<Text fontSize='2xl' color='black'>
								Chalmers Luki
							</Text>
							<Button p='2' onClick={() => setCollapsed(!collapsed)}>
								<Icon as={MdFirstPage} w={8} h={8} />
							</Button>
						</Flex>
						<Text fontSize='4xl' color='black'>
							description
						</Text>
					</Box>
				)}

				<Box bg='white' flex='5' p='4' borderRadius='md' boxShadow='lg'>
					{collapsed && (
						<Button p='2' onClick={() => setCollapsed(!collapsed)}>
							<Icon as={MdLastPage} w={8} h={8} />
						</Button>
					)}
					<Text fontSize='4xl' color='black'>
>>>>>>> 21fd75e5
						charts
					</Text>
				</Box>
			</Flex>
		</Flex>
	);
};

export default Detail;
<|MERGE_RESOLUTION|>--- conflicted
+++ resolved
@@ -1,64 +1,44 @@
-import { Box, Button, Flex, Icon, Text } from '@chakra-ui/react';
-import { useRouter } from 'next/router';
-<<<<<<< HEAD
-import { Box, Flex, Grid, GridItem, SimpleGrid, Text } from '@chakra-ui/react';
-import NavbarVisualizations from '../components/NavbarVisualizations';
-
-const Detail = () => {
-	const router = useRouter();
-	const id = router.query.id;
-	console.log(id);
-	return (
-		<Flex flex='1' py='8' w='full' id='deailId'>
-			<Grid templateColumns='1fr 1fr' templateRows='1fr 1fr' gap='8' flex='1'>
-				<GridItem rowSpan={2} w='100%' h='100%' bg='gray.800'>
-					<Text fontSize='4xl' color='white'>
-						quantum computer information collapsable
-					</Text>
-				</GridItem>
-				<GridItem rowSpan={2} w='100%' h='100%' bg='gray.800'>
-					<NavbarVisualizations />
-					<Text fontSize='4xl' color='white'>
-=======
-import React, { useState } from 'react';
-import { MdFirstPage, MdLastPage } from 'react-icons/md';
-const Detail = () => {
-	const router = useRouter();
-	const id = router.query.id;
-	const [collapsed, setCollapsed] = useState(false);
-	return (
-		<Flex flex='1' py='8' w='full' id='deailId'>
-			<Flex gap='8' flex='1'>
-				{!collapsed && (
-					<Box bg='white' flex='2' p='2' borderRadius='md' boxShadow='lg'>
-						<Flex justifyContent='space-between'>
-							<Text fontSize='2xl' color='black'>
-								Chalmers Luki
-							</Text>
-							<Button p='2' onClick={() => setCollapsed(!collapsed)}>
-								<Icon as={MdFirstPage} w={8} h={8} />
-							</Button>
-						</Flex>
-						<Text fontSize='4xl' color='black'>
-							description
-						</Text>
-					</Box>
-				)}
-
-				<Box bg='white' flex='5' p='4' borderRadius='md' boxShadow='lg'>
-					{collapsed && (
-						<Button p='2' onClick={() => setCollapsed(!collapsed)}>
-							<Icon as={MdLastPage} w={8} h={8} />
-						</Button>
-					)}
-					<Text fontSize='4xl' color='black'>
->>>>>>> 21fd75e5
-						charts
-					</Text>
-				</Box>
-			</Flex>
-		</Flex>
-	);
-};
-
-export default Detail;
+import { Box, Button, Flex, Icon, Text } from '@chakra-ui/react';
+import { useRouter } from 'next/router';
+import React, { useState } from 'react';
+import { MdFirstPage, MdLastPage } from 'react-icons/md';
+
+const Detail = () => {
+	const router = useRouter();
+	const id = router.query.id;
+	const [collapsed, setCollapsed] = useState(false);
+	return (
+		<Flex flex='1' py='8' w='full' id='deailId'>
+			<Flex gap='8' flex='1'>
+				{!collapsed && (
+					<Box bg='white' flex='2' p='2' borderRadius='md' boxShadow='lg'>
+						<Flex justifyContent='space-between'>
+							<Text fontSize='2xl' color='black'>
+								Chalmers Luki
+							</Text>
+							<Button p='2' onClick={() => setCollapsed(!collapsed)}>
+								<Icon as={MdFirstPage} w={8} h={8} />
+							</Button>
+						</Flex>
+						<Text fontSize='4xl' color='black'>
+							description
+						</Text>
+					</Box>
+				)}
+
+				<Box bg='white' flex='5' p='4' borderRadius='md' boxShadow='lg'>
+					{collapsed && (
+						<Button p='2' onClick={() => setCollapsed(!collapsed)}>
+							<Icon as={MdLastPage} w={8} h={8} />
+						</Button>
+					)}
+					<Text fontSize='4xl' color='black'>
+						charts
+					</Text>
+				</Box>
+			</Flex>
+		</Flex>
+	);
+};
+
+export default Detail;