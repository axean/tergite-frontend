--- conflicted
+++ resolved
@@ -1,86 +1,73 @@
-import { Flex, Box, Spinner, Grid, Skeleton } from '@chakra-ui/react';
-import { useContext, useEffect, useRef, useState } from 'react';
-import { useQuery } from 'react-query';
-<<<<<<< HEAD
-import { BackendContext } from '../../state/BackendContext';
-=======
-import { BackendContext, MapActions } from '../../state/BackendContext';
->>>>>>> 8300b11b
-import ConnectivityMap from '../connectivityMap/';
-
-type QubitVisualizationProps = {
-	isCollapsed: boolean;
-};
-const QubitVisualization: React.FC<QubitVisualizationProps> = ({ isCollapsed }) => {
-	const { isLoading, error, data } = useQuery('QubitVisualization', () =>
-		fetch('http://qtl-webgui-2.mc2.chalmers.se:8080/devices/pingu').then((res) => res.json())
-	);
-
-<<<<<<< HEAD
-	const [{ selectedNode, nodes }, _] = useContext(BackendContext);
-
-=======
-	const [{ selectedNode, nodes, links }, dispatch] = useContext(BackendContext);
->>>>>>> 8300b11b
-	const rerenderRef = useRef(isCollapsed);
-	const [isRerendering, setIsRerendering] = useState(false);
-
-	// this is needed to ensure proper resizing of the component after the sidepanel collapse/expand
-	useEffect(() => {
-		if (rerenderRef.current !== isCollapsed) {
-			rerenderRef.current = isCollapsed;
-			setIsRerendering(true);
-			setTimeout(() => {
-				setIsRerendering(false);
-			}, 50);
-		}
-	}, [isCollapsed]);
-
-<<<<<<< HEAD
-	console.log('my data', data.couplers);
-=======
-	useEffect(() => {
-		if (data) {
-			dispatch({ type: MapActions.SET_NODES, payload: data.qubits });
-			dispatch({
-				type: MapActions.SET_LINKS,
-				payload: data.couplers
-			});
-			console.log('new links ', links);
-		}
-	}, [data]);
-
->>>>>>> 8300b11b
-	const myData = {
-		nodes,
-		links
-	};
-
-	return (
-		<Skeleton isLoaded={!isRerendering && !error && !isLoading && data !== undefined}>
-			<Box>
-				<Flex gap='8' overflow='hidden' my='4'>
-					<Box flex='1' overflow='hidden'>
-						<ConnectivityMap
-							data={myData}
-							type='node'
-							backgroundColor='white'
-							size={5}
-						/>
-					</Box>
-					<Box flex='1' overflow='hidden'>
-						<ConnectivityMap
-							data={myData}
-							backgroundColor='white'
-							type='node'
-							size={5}
-						/>
-					</Box>
-				</Flex>
-				{selectedNode}
-			</Box>
-		</Skeleton>
-	);
-};
-
-export default QubitVisualization;
+import { Flex, Box, Spinner, Grid, Skeleton } from '@chakra-ui/react';
+import { useContext, useEffect, useRef, useState } from 'react';
+import { useQuery } from 'react-query';
+import { BackendContext, MapActions } from '../../state/BackendContext';
+import ConnectivityMap from '../connectivityMap/';
+
+type QubitVisualizationProps = {
+	isCollapsed: boolean;
+};
+const QubitVisualization: React.FC<QubitVisualizationProps> = ({ isCollapsed }) => {
+	const { isLoading, error, data } = useQuery('QubitVisualization', () =>
+		fetch('http://qtl-webgui-2.mc2.chalmers.se:8080/devices/pingu').then((res) => res.json())
+	);
+
+	const [{ selectedNode, nodes, links }, dispatch] = useContext(BackendContext);
+	const rerenderRef = useRef(isCollapsed);
+	const [isRerendering, setIsRerendering] = useState(false);
+
+	// this is needed to ensure proper resizing of the component after the sidepanel collapse/expand
+	useEffect(() => {
+		if (rerenderRef.current !== isCollapsed) {
+			rerenderRef.current = isCollapsed;
+			setIsRerendering(true);
+			setTimeout(() => {
+				setIsRerendering(false);
+			}, 50);
+		}
+	}, [isCollapsed]);
+
+	useEffect(() => {
+		if (data) {
+			dispatch({ type: MapActions.SET_NODES, payload: data.qubits });
+			dispatch({
+				type: MapActions.SET_LINKS,
+				payload: data.couplers
+			});
+			console.log('new links ', links);
+		}
+	}, [data]);
+
+	const myData = {
+		nodes,
+		links
+	};
+
+	return (
+		<Skeleton isLoaded={!isRerendering && !error && !isLoading && data !== undefined}>
+			<Box>
+				<Flex gap='8' overflow='hidden' my='4'>
+					<Box flex='1' overflow='hidden'>
+						<ConnectivityMap
+							data={myData}
+							type='node'
+							backgroundColor='white'
+							size={5}
+						/>
+					</Box>
+					<Box flex='1' overflow='hidden'>
+						<ConnectivityMap
+							data={myData}
+							backgroundColor='white'
+							type='node'
+							size={5}
+						/>
+					</Box>
+				</Flex>
+				{selectedNode}
+			</Box>
+		</Skeleton>
+	);
+};
+
+export default QubitVisualization;