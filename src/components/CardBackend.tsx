import { Flex, Text, Box } from '@chakra-ui/react';
import NextLink from 'next/link';

export interface CardBackendProps {
	backend_name: string;
	backend_version: string;
	n_qubits: number;
	is_online: boolean;
	last_update_date: string;
	online_date: string;
}
const CardBackend: React.FC<CardBackendProps> = ({
	backend_name,
	backend_version,
	n_qubits,
	is_online,
	last_update_date,
	online_date
}) => {
	return (
		<NextLink href={`/${backend_name}`}>
			<a>
				<Box
					bg={is_online ? 'white' : 'gray.100'}
					py='2'
					px='4'
					borderRadius='md'
					boxShadow='lg'
					color={is_online ? 'black' : 'gray.500'}
				>
					<Flex justify='space-between'>
						{' '}
						<Text fontSize='xl' fontWeight='extrabold'>
							{' '}
							{backend_name}
						</Text>{' '}
						<Flex align='center'>
							<Text fontSize='sm' mr='2'>
								{is_online ? 'online' : 'offline'}{' '}
							</Text>
							<Box
								display='inline-block'
								w='4'
								h='4'
								bg={is_online ? 'green.400' : 'red.400'}
								borderRadius='full'
							></Box>
						</Flex>
					</Flex>
					<Flex mt='2'>
						<Text fontSize='md' fontWeight='regular' mr='2'>
							version:
						</Text>
						<Text fontWeight='bold'>{backend_version}</Text>
					</Flex>
					<Flex>
						<Text fontSize='md' fontWeight='regular' mr='2'>
							qubits:
						</Text>
						<Text fontWeight='bold'>{n_qubits}</Text>
					</Flex>
					<Flex>
						<Text fontSize='md' fontWeight='regular' mr='2'>
							last update:
						</Text>
<<<<<<< HEAD
						{/* <Text fontWeight='bold'>{last_update.split('T')[0]}</Text> */}
=======
						<Text fontWeight='bold'>{last_update_date.split('T')[0]}</Text>
>>>>>>> 8300b11b
					</Flex>
					<Text
						fontWeight='bold'
						fontSize='sm'
						mt='2'
						color={is_online ? 'gray.700' : 'inherit'}
					>
						{' '}
						{is_online ? `Online since` : `Offline since`}
					</Text>
					<Text fontWeight='bold'>
						{is_online ? online_date.split('T')[0] : last_update_date.split('T')[0]}
					</Text>
				</Box>
			</a>
		</NextLink>
	);
};
export default CardBackend;
<|MERGE_RESOLUTION|>--- conflicted
+++ resolved
@@ -1,89 +1,85 @@
-import { Flex, Text, Box } from '@chakra-ui/react';
-import NextLink from 'next/link';
-
-export interface CardBackendProps {
-	backend_name: string;
-	backend_version: string;
-	n_qubits: number;
-	is_online: boolean;
-	last_update_date: string;
-	online_date: string;
-}
-const CardBackend: React.FC<CardBackendProps> = ({
-	backend_name,
-	backend_version,
-	n_qubits,
-	is_online,
-	last_update_date,
-	online_date
-}) => {
-	return (
-		<NextLink href={`/${backend_name}`}>
-			<a>
-				<Box
-					bg={is_online ? 'white' : 'gray.100'}
-					py='2'
-					px='4'
-					borderRadius='md'
-					boxShadow='lg'
-					color={is_online ? 'black' : 'gray.500'}
-				>
-					<Flex justify='space-between'>
-						{' '}
-						<Text fontSize='xl' fontWeight='extrabold'>
-							{' '}
-							{backend_name}
-						</Text>{' '}
-						<Flex align='center'>
-							<Text fontSize='sm' mr='2'>
-								{is_online ? 'online' : 'offline'}{' '}
-							</Text>
-							<Box
-								display='inline-block'
-								w='4'
-								h='4'
-								bg={is_online ? 'green.400' : 'red.400'}
-								borderRadius='full'
-							></Box>
-						</Flex>
-					</Flex>
-					<Flex mt='2'>
-						<Text fontSize='md' fontWeight='regular' mr='2'>
-							version:
-						</Text>
-						<Text fontWeight='bold'>{backend_version}</Text>
-					</Flex>
-					<Flex>
-						<Text fontSize='md' fontWeight='regular' mr='2'>
-							qubits:
-						</Text>
-						<Text fontWeight='bold'>{n_qubits}</Text>
-					</Flex>
-					<Flex>
-						<Text fontSize='md' fontWeight='regular' mr='2'>
-							last update:
-						</Text>
-<<<<<<< HEAD
-						{/* <Text fontWeight='bold'>{last_update.split('T')[0]}</Text> */}
-=======
-						<Text fontWeight='bold'>{last_update_date.split('T')[0]}</Text>
->>>>>>> 8300b11b
-					</Flex>
-					<Text
-						fontWeight='bold'
-						fontSize='sm'
-						mt='2'
-						color={is_online ? 'gray.700' : 'inherit'}
-					>
-						{' '}
-						{is_online ? `Online since` : `Offline since`}
-					</Text>
-					<Text fontWeight='bold'>
-						{is_online ? online_date.split('T')[0] : last_update_date.split('T')[0]}
-					</Text>
-				</Box>
-			</a>
-		</NextLink>
-	);
-};
-export default CardBackend;
+import { Flex, Text, Box } from '@chakra-ui/react';
+import NextLink from 'next/link';
+
+export interface CardBackendProps {
+	backend_name: string;
+	backend_version: string;
+	n_qubits: number;
+	is_online: boolean;
+	last_update_date: string;
+	online_date: string;
+}
+const CardBackend: React.FC<CardBackendProps> = ({
+	backend_name,
+	backend_version,
+	n_qubits,
+	is_online,
+	last_update_date,
+	online_date
+}) => {
+	return (
+		<NextLink href={`/${backend_name}`}>
+			<a>
+				<Box
+					bg={is_online ? 'white' : 'gray.100'}
+					py='2'
+					px='4'
+					borderRadius='md'
+					boxShadow='lg'
+					color={is_online ? 'black' : 'gray.500'}
+				>
+					<Flex justify='space-between'>
+						{' '}
+						<Text fontSize='xl' fontWeight='extrabold'>
+							{' '}
+							{backend_name}
+						</Text>{' '}
+						<Flex align='center'>
+							<Text fontSize='sm' mr='2'>
+								{is_online ? 'online' : 'offline'}{' '}
+							</Text>
+							<Box
+								display='inline-block'
+								w='4'
+								h='4'
+								bg={is_online ? 'green.400' : 'red.400'}
+								borderRadius='full'
+							></Box>
+						</Flex>
+					</Flex>
+					<Flex mt='2'>
+						<Text fontSize='md' fontWeight='regular' mr='2'>
+							version:
+						</Text>
+						<Text fontWeight='bold'>{backend_version}</Text>
+					</Flex>
+					<Flex>
+						<Text fontSize='md' fontWeight='regular' mr='2'>
+							qubits:
+						</Text>
+						<Text fontWeight='bold'>{n_qubits}</Text>
+					</Flex>
+					<Flex>
+						<Text fontSize='md' fontWeight='regular' mr='2'>
+							last update:
+						</Text>
+						<Text fontWeight='bold'>{last_update_date.split('T')[0]}</Text>
+					</Flex>
+					<Text
+						fontWeight='bold'
+						fontSize='sm'
+						mt='2'
+						color={is_online ? 'gray.700' : 'inherit'}
+					>
+						{' '}
+						{is_online ? `Online since` : `Offline since`}
+					</Text>
+					<Text fontWeight='bold'>
+						{is_online ? online_date.split('T')[0] : last_update_date.split('T')[0]}
+					</Text>
+				</Box>
+			</a>
+		</NextLink>
+	);
+};
+export default CardBackend;