--- conflicted
+++ resolved
@@ -1,188 +1,170 @@
-import { Group } from '@visx/group';
-import { Text } from '@visx/text';
-import { useTooltip, useTooltipInPortal, defaultStyles } from "@visx/tooltip";
-import {Box, Grid, GridItem} from '@chakra-ui/react';
-import React, { useContext } from 'react';
-import { BackendContext, MapActions } from '../../state/BackendContext';
-
-type CustomNodeProps = {
-	id: number;
-	x: number;
-	y: number;
-	yMax: number;
-	xMax: number;
-	onSelect?: (id: number) => void;
-	squareSize: 'small' | 'medium' | 'large';
-	hideLabels: boolean;
-	data: Nullable<{
-		allNodeData: API.ComponentData[];
-		nodeData: {
-			id: number;
-			data?: API.Property[];
-		};
-	}>;
-};
-
-const CustomNode: React.FC<CustomNodeProps> = ({
-	qubits,
-	resonators,
-	data,
-	yMax,
-	xMax,
-	x,
-	y,
-	id,
-	onSelect,
-	squareSize,
-	hideLabels
-}) => {
-	squareSize = squareSize || 'medium';
-	let size = 0;
-	switch (squareSize) {
-		case 'small':
-			size = yMax / 16;
-			break;
-		case 'medium':
-			size = yMax / 10;
-			break;
-		case 'large':
-			size = yMax / 7;
-			break;
-	}
-
-<<<<<<< HEAD
-	const {
-		tooltipOpen,
-		tooltipTop,
-		tooltipLeft,
-		hideTooltip,
-		showTooltip,
-		tooltipData
-	  } = useTooltip();
-
-	const qubitProps = {
-		x: qubits.x,
-		y: qubits.y,
-		freq: Math.round((qubits.static_properties[0].value / 1000000000) * 100) / 100,
-		freqUnit: 'G' + qubits.static_properties[0].unit,
-		anharm: "TEMP",
-		anharmUnit: "TEMP",
-		resFreq: Math.round((resonators.static_properties[0].value / 1000000000) * 100) / 100,
-		resFreqUnit: 'G' + resonators.static_properties[0].unit,
-		dli: qubits.xy_drive_line
-	}
-
-	  const { containerRef, TooltipInPortal } = useTooltipInPortal();
-
-	  let tooltipTimeout;
-
-	  console.log(qubits);
-	  console.log(resonators);
-
-	  const formattedValue = data.nodeData.data
-		? Math.abs(data.nodeData.data[0].value) > 9999
-			? data.nodeData.data[0].value.toFixed(0)
-			: data.nodeData.data[0].value.toFixed(3)
-		: id;
-=======
-	console.log(data);
-	const formattedValue =
-		!hideLabels && data.nodeData.data
-			? Math.abs(data.nodeData.data[0].value) > 9999
-				? data.nodeData.data[0].value.toFixed(0)
-				: data.nodeData.data[0].value.toFixed(3)
-			: id;
->>>>>>> 2b1022d1
-
-	const [{ selectedNode }, dispatch] = useContext(BackendContext);
-	return (
-		<Group
-			top={yMax / 10 - size / 2}
-			left={xMax / 10 - size / 2}
-			onMouseEnter={(e) => {
-				e.currentTarget.firstElementChild.setAttribute('fill', '#38B2AC');
-				e.currentTarget.firstElementChild.setAttribute('stroke', '#66FFF7');
-			}}
-			onMouseLeave={(e) => {
-				if (selectedNode !== id) {
-					e.currentTarget.firstElementChild.setAttribute('fill', '#366361');
-					e.currentTarget.firstElementChild.setAttribute('stroke', '#366361');
-				}
-
-				tooltipTimeout = window.setTimeout(() => {
-					hideTooltip();
-				  }, 10);
-			}}
-			onMouseDown={() => {
-				dispatch({ type: MapActions.SELECT_NODE, payload: id });
-				onSelect && onSelect(id);
-			}}
-			style={{ cursor: 'pointer' }}
-
-			onMouseMove={(event) => {
-				if (tooltipTimeout) clearTimeout(tooltipTimeout);
-				const top = event.clientY;
-				const left = event.clientX;
-
-				showTooltip({
-				  tooltipData: selectedNode,
-				  tooltipTop: top,
-				  tooltipLeft: left
-				});
-			  }}
-		>
-			<rect
-				x={x}
-				y={y}
-				width={size}
-				height={size}
-				fill={selectedNode === id ? '#38B2AC' : '#366361'}
-				stroke={selectedNode === id ? '#66FFF7' : '#366361'}
-				strokeWidth={2}
-			/>
-			{!hideLabels && (
-				<Text
-					x={x + 2}
-					y={y + 12}
-					fill='#f0f0f0'
-					verticalAnchor='start'
-					textAnchor='start'
-					scaleToFit='shrink-only'
-					width={(xMax / 10) * 0.9}
-				>
-					{formattedValue}
-				</Text>
-			)}
-
-			{tooltipOpen && tooltipData && (
-        	<TooltipInPortal
-         		 key={Math.random()}
-         		 top={tooltipTop}
-          		left={tooltipLeft}
-        	>
-          	<Box>
-				<Grid templateRows='repeat(5, 1fr)' gap={0}>
-					<GridItem w='100%' h='5' color="#2B8A79">
-						<strong>Qubit ({qubitProps.x}, {qubitProps.y}) </strong>
-					</GridItem>
-					<GridItem w='100%' h='5'>
-						Qubit Frequency: {qubitProps.freq} {qubitProps.freqUnit}
-					</GridItem>
-					<GridItem w='100%' h='5'>
-						Anharmonicity: {qubitProps.anharm} {qubitProps.anharmUnit}
-					</GridItem>
-					<GridItem w='100%' h='5'>
-						Resonator Frequency: {qubitProps.resFreq} {qubitProps.resFreqUnit}
-					</GridItem>
-					<GridItem w='100%' h='5'>
-						Drive Line Index: {qubitProps.dli}
-					</GridItem>
-				</Grid>
-		</Box>
-        </TooltipInPortal>
-		)}
-		</Group>
-	);
-};
-
-export default CustomNode;
+import { Group } from '@visx/group';
+import { Text } from '@visx/text';
+import { useTooltip, useTooltipInPortal, defaultStyles } from '@visx/tooltip';
+import { Box, Grid, GridItem } from '@chakra-ui/react';
+import React, { useContext, useEffect, useRef } from 'react';
+import { BackendContext, MapActions } from '../../state/BackendContext';
+
+type CustomNodeProps = {
+	id: number;
+	x: number;
+	y: number;
+	yMax: number;
+	xMax: number;
+	onSelect?: (id: number) => void;
+	squareSize: 'small' | 'medium' | 'large';
+	hideLabels: boolean;
+	data: Nullable<{
+		allNodeData: API.ComponentData[];
+		nodeData: {
+			id: number;
+			data?: API.Property[];
+		};
+	}>;
+};
+
+const CustomNode: React.FC<CustomNodeProps> = ({
+	data,
+	yMax,
+	xMax,
+	x,
+	y,
+	id,
+	onSelect,
+	squareSize,
+	hideLabels
+}) => {
+	squareSize = squareSize || 'medium';
+	let size = 0;
+	switch (squareSize) {
+		case 'small':
+			size = yMax / 16;
+			break;
+		case 'medium':
+			size = yMax / 10;
+			break;
+		case 'large':
+			size = yMax / 7;
+			break;
+	}
+	const { tooltipOpen, tooltipTop, tooltipLeft, hideTooltip, showTooltip, tooltipData } =
+		useTooltip();
+
+	let tooltipTimeout;
+
+	const formattedValue =
+		!hideLabels && data.nodeData.data
+			? Math.abs(data.nodeData.data[0].value) > 9999
+				? data.nodeData.data[0].value.toFixed(0)
+				: data.nodeData.data[0].value.toFixed(3)
+			: id;
+
+	const [{ selectedNode }, dispatch] = useContext(BackendContext);
+
+	const nodeRef = useRef(null);
+	useEffect(() => {
+		console.log(nodeRef.current.getBoundingClientRect());
+	}, []);
+	return (
+		<Group
+			top={yMax / 10 - size / 2}
+			left={xMax / 10 - size / 2}
+			onMouseEnter={(e) => {
+				e.currentTarget.firstElementChild.setAttribute('fill', '#38B2AC');
+				e.currentTarget.firstElementChild.setAttribute('stroke', '#66FFF7');
+			}}
+			onMouseLeave={(e) => {
+				if (selectedNode !== id) {
+					e.currentTarget.firstElementChild.setAttribute('fill', '#366361');
+					e.currentTarget.firstElementChild.setAttribute('stroke', '#366361');
+				}
+
+				tooltipTimeout = window.setTimeout(() => {
+					hideTooltip();
+				}, 10);
+			}}
+			onMouseDown={() => {
+				dispatch({ type: MapActions.SELECT_NODE, payload: id });
+				onSelect && onSelect(id);
+			}}
+			style={{ cursor: 'pointer' }}
+			onMouseMove={(event) => {
+				// if (tooltipTimeout) clearTimeout(tooltipTimeout);
+				const { top, left } = nodeRef.current.getBoundingClientRect();
+
+				showTooltip({
+					tooltipData: selectedNode,
+					tooltipTop: top + 20,
+					tooltipLeft: left + 20
+				});
+			}}
+		>
+			<rect
+				ref={nodeRef}
+				x={x}
+				y={y}
+				width={size}
+				height={size}
+				fill={selectedNode === id ? '#38B2AC' : '#366361'}
+				stroke={selectedNode === id ? '#66FFF7' : '#366361'}
+				strokeWidth={2}
+			/>
+			{!hideLabels && (
+				<Text
+					x={x + 2}
+					y={y + 12}
+					fill='#f0f0f0'
+					verticalAnchor='start'
+					textAnchor='start'
+					scaleToFit='shrink-only'
+					width={(xMax / 10) * 0.9}
+				>
+					{formattedValue}
+				</Text>
+			)}
+
+			{tooltipOpen && tooltipData && data && (
+				<ToolTip
+					toolTipData={data.allNodeData.find((n) => n.id === id)}
+					top={tooltipTop}
+					left={tooltipLeft}
+				/>
+			)}
+		</Group>
+	);
+};
+
+type ToolTipProps = {
+	toolTipData: API.ComponentData;
+	top: number;
+	left: number;
+};
+const ToolTip: React.FC<ToolTipProps> = ({ toolTipData, top, left }) => {
+	const keys = Object.keys(toolTipData);
+	const { TooltipInPortal } = useTooltipInPortal();
+
+	return (
+		<TooltipInPortal key={Math.random()} top={top} left={left}>
+			<Box>
+				<Grid templateRows='repeat(5, 1fr)' gap={0}>
+					{keys.map((key, index) => {
+						if (key === 'id')
+							return (
+								<GridItem w='100%' h='5' color='#2B8A79' key={index}>
+									<strong>{key}</strong>: {toolTipData[key] as number}
+								</GridItem>
+							);
+						return (
+							<GridItem w='100%' h='5' color='#2B8A79' key={index}>
+								<strong>{key}</strong>:{' '}
+								{(toolTipData[key] as API.Property[])[0].value.toFixed(3)}
+								{(toolTipData[key] as API.Property[])[0].unit}
+							</GridItem>
+						);
+					})}
+				</Grid>
+			</Box>
+		</TooltipInPortal>
+	);
+};
+export default CustomNode;