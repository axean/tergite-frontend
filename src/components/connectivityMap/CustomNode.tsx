--- conflicted
+++ resolved
@@ -1,96 +1,88 @@
-import { Group } from '@visx/group';
-import { Text } from '@visx/text';
-import React, { useContext } from 'react';
-import { BackendContext, MapActions } from '../../state/BackendContext';
-
-type CustomNodeProps = {
-	id: number;
-	x: number;
-	y: number;
-	yMax: number;
-	xMax: number;
-	onSelect?: (id: number) => void;
-	squareSize: 'small' | 'medium' | 'large';
-	hideLabels: boolean;
-};
-
-const CustomNode: React.FC<CustomNodeProps> = ({
-	yMax,
-	xMax,
-	x,
-	y,
-	id,
-<<<<<<< HEAD
-	onSelect,
-=======
->>>>>>> 8300b11b
-	squareSize,
-	hideLabels
-}) => {
-	squareSize = squareSize || 'medium';
-	let size = 0;
-
-	const [{ selectedNode }, dispatch] = useContext(BackendContext);
-	switch (squareSize) {
-		case 'small':
-			size = yMax / 16;
-			break;
-		case 'medium':
-			size = yMax / 10;
-			break;
-		case 'large':
-			size = yMax / 7;
-			break;
-	}
-	const [{ selectedNode }, dispatch] = useContext(BackendContext);
-	return (
-		// yMax/10 is the size of half a square
-		<Group
-			top={yMax / 10 - size / 2}
-			left={xMax / 10 - size / 2}
-			onMouseEnter={(e) => {
-				e.currentTarget.firstElementChild.setAttribute('fill', '#38B2AC');
-				e.currentTarget.firstElementChild.setAttribute('stroke', '#66FFF7');
-			}}
-			onMouseLeave={(e) => {
-				if (selectedNode !== id) {
-					e.currentTarget.firstElementChild.setAttribute('fill', '#366361');
-					e.currentTarget.firstElementChild.setAttribute('stroke', '#366361');
-				}
-			}}
-			onMouseDown={() => {
-				dispatch({ type: MapActions.SELECT_NODE, payload: id });
-<<<<<<< HEAD
-				onSelect && onSelect(id);
-=======
->>>>>>> 8300b11b
-			}}
-			style={{ cursor: 'pointer' }}
-		>
-			<rect
-				x={x}
-				y={y}
-				width={size}
-				height={size}
-				fill={selectedNode === id ? '#38B2AC' : '#366361'}
-				stroke={selectedNode === id ? '#66FFF7' : '#366361'}
-				strokeWidth={2}
-			/>
-			{!hideLabels && (
-				<Text
-					x={x + 2}
-					y={y + 12}
-					fill='#f0f0f0'
-					verticalAnchor='start'
-					textAnchor='start'
-					scaleToFit='shrink-only'
-					width={(xMax / 10) * 0.9}
-				>
-					{id}
-				</Text>
-			)}
-		</Group>
-	);
-};
-
-export default CustomNode;
+import { Group } from '@visx/group';
+import { Text } from '@visx/text';
+import React, { useContext } from 'react';
+import { BackendContext, MapActions } from '../../state/BackendContext';
+
+type CustomNodeProps = {
+	id: number;
+	x: number;
+	y: number;
+	yMax: number;
+	xMax: number;
+	onSelect?: (id: number) => void;
+	squareSize: 'small' | 'medium' | 'large';
+	hideLabels: boolean;
+};
+
+const CustomNode: React.FC<CustomNodeProps> = ({
+	yMax,
+	xMax,
+	x,
+	y,
+	id,
+	squareSize,
+	hideLabels
+}) => {
+	squareSize = squareSize || 'medium';
+	let size = 0;
+
+	const [{ selectedNode }, dispatch] = useContext(BackendContext);
+	switch (squareSize) {
+		case 'small':
+			size = yMax / 16;
+			break;
+		case 'medium':
+			size = yMax / 10;
+			break;
+		case 'large':
+			size = yMax / 7;
+			break;
+	}
+	const [{ selectedNode }, dispatch] = useContext(BackendContext);
+	return (
+		// yMax/10 is the size of half a square
+		<Group
+			top={yMax / 10 - size / 2}
+			left={xMax / 10 - size / 2}
+			onMouseEnter={(e) => {
+				e.currentTarget.firstElementChild.setAttribute('fill', '#38B2AC');
+				e.currentTarget.firstElementChild.setAttribute('stroke', '#66FFF7');
+			}}
+			onMouseLeave={(e) => {
+				if (selectedNode !== id) {
+					e.currentTarget.firstElementChild.setAttribute('fill', '#366361');
+					e.currentTarget.firstElementChild.setAttribute('stroke', '#366361');
+				}
+			}}
+			onMouseDown={() => {
+				dispatch({ type: MapActions.SELECT_NODE, payload: id });
+			}}
+			style={{ cursor: 'pointer' }}
+		>
+			<rect
+				x={x}
+				y={y}
+				width={size}
+				height={size}
+				fill={selectedNode === id ? '#38B2AC' : '#366361'}
+				stroke={selectedNode === id ? '#66FFF7' : '#366361'}
+				strokeWidth={2}
+			/>
+			{!hideLabels && (
+				<Text
+					x={x + 2}
+					y={y + 12}
+					fill='#f0f0f0'
+					verticalAnchor='start'
+					textAnchor='start'
+					scaleToFit='shrink-only'
+					width={(xMax / 10) * 0.9}
+				>
+					{id}
+				</Text>
+			)}
+		</Group>
+	);
+};
+
+export default CustomNode;