--- conflicted
+++ resolved
@@ -1,40 +1,35 @@
-import { Box, Tab, TabList, Tabs } from '@chakra-ui/react';
-import React from 'react';
-
-/*
-To get current tab in parent element pass a setState function as a prop
-Example: 
-	const [tab, setTab] = useState('1')
-
-	<RadioButtons setTab={setTab} tabs={['1', '2', '3']} />
-*/
-interface RadioButtonsProps {
-	tabs: string[];
-	setTab: (value: string) => void;
-}
-
-const RadioButtons = ({ setTab, tabs }: RadioButtonsProps) => {
-	return (
-		<Box borderRadius='full' border='1px' borderColor='grey' p='1' m='2px' w='fit-content'>
-			<Tabs variant='soft-rounded' onChange={(index) => setTab(tabs[index])}>
-				<TabList>
-<<<<<<< HEAD
-					{tabs.map((item) => (
-						<Tab _selected={{ color: 'white', bg: '#38B2AC', boxShadow: 'none' }}>
-=======
-					{tabs.map((item, index) => (
-						<Tab
-							key={index}
-							_selected={{ color: 'white', bg: '#38B2AC', boxShadow: 'none' }}
-						>
->>>>>>> 71f966f0
-							{item}
-						</Tab>
-					))}
-				</TabList>
-			</Tabs>
-		</Box>
-	);
-};
-
-export default RadioButtons;
+import { Box, Tab, TabList, Tabs } from '@chakra-ui/react';
+import React from 'react';
+
+/*
+To get current tab in parent element pass a setState function as a prop
+Example: 
+	const [tab, setTab] = useState('1')
+
+	<RadioButtons setTab={setTab} tabs={['1', '2', '3']} />
+*/
+interface RadioButtonsProps {
+	tabs: string[];
+	setTab: (value: string) => void;
+}
+
+const RadioButtons = ({ setTab, tabs }: RadioButtonsProps) => {
+	return (
+		<Box borderRadius='full' border='1px' borderColor='grey' p='1' m='2px' w='fit-content'>
+			<Tabs variant='soft-rounded' onChange={(index) => setTab(tabs[index])}>
+				<TabList>
+					{tabs.map((item, index) => (
+						<Tab
+							key={index}
+							_selected={{ color: 'white', bg: '#38B2AC', boxShadow: 'none' }}
+						>
+							{item}
+						</Tab>
+					))}
+				</TabList>
+			</Tabs>
+		</Box>
+	);
+};
+
+export default RadioButtons;