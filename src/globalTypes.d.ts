type Undefinable<T> = T | undefined;
type Nullable<T> = T | null;

<<<<<<< HEAD
type ApiRootResponse = {};

=======
namespace API {
	type Device = {
		backend_name: string;
		n_qubits: number;
		is_online: boolean;
		last_update_date: string;
		backend_version: string;
		online_date: string;
		sample_name: string;
	};

	type DeviceDetail = Device & {
		qubits: Qubit[];
		gates: Gate[];
		resonators: Resonator[];
		couplers: Coupler[];
	};

	type ComponentData = Record<string, Property[] | number>;

	type Type1 = {
		qubits: ComponentData[];
		gates: ComponentData[];
		resonators: ComponentData[];
		couplers: ComponentData[];
	};

	type Type2 = Pick<Type1, 'qubits'>;

	type Type3 = Pick<Type1, 'gates'>;

	type Type4Domain = Omit<Type1, 'couplers'>;

	type Type4Codomain = Omit<Type1, 'qubits'>;

	type Type5 = {};

	type Property = {
		date: string;
		name: string;
		value: number;
		types: string[];
	};

	type Qubit = {
		id: number;
		x: number;
		y: number;
		xy_drive_line: number;
		z_drive_line: number;
	};

	type Gate = {
		id: number;
		name: string;
		gate: string;
		qubits: [number, number] | [number];
	};
	type Resonator = {
		id: number;
		x: number;
		y: number;
		readout_line: number;
	};

	type Coupler = {
		id: number;
		z_drive_line: number;
		qubits: [number, number];
	};
}

>>>>>>> 102b3c40
<|MERGE_RESOLUTION|>--- conflicted
+++ resolved
@@ -1,80 +1,74 @@
-type Undefinable<T> = T | undefined;
-type Nullable<T> = T | null;
-
-<<<<<<< HEAD
-type ApiRootResponse = {};
-
-=======
-namespace API {
-	type Device = {
-		backend_name: string;
-		n_qubits: number;
-		is_online: boolean;
-		last_update_date: string;
-		backend_version: string;
-		online_date: string;
-		sample_name: string;
-	};
-
-	type DeviceDetail = Device & {
-		qubits: Qubit[];
-		gates: Gate[];
-		resonators: Resonator[];
-		couplers: Coupler[];
-	};
-
-	type ComponentData = Record<string, Property[] | number>;
-
-	type Type1 = {
-		qubits: ComponentData[];
-		gates: ComponentData[];
-		resonators: ComponentData[];
-		couplers: ComponentData[];
-	};
-
-	type Type2 = Pick<Type1, 'qubits'>;
-
-	type Type3 = Pick<Type1, 'gates'>;
-
-	type Type4Domain = Omit<Type1, 'couplers'>;
-
-	type Type4Codomain = Omit<Type1, 'qubits'>;
-
-	type Type5 = {};
-
-	type Property = {
-		date: string;
-		name: string;
-		value: number;
-		types: string[];
-	};
-
-	type Qubit = {
-		id: number;
-		x: number;
-		y: number;
-		xy_drive_line: number;
-		z_drive_line: number;
-	};
-
-	type Gate = {
-		id: number;
-		name: string;
-		gate: string;
-		qubits: [number, number] | [number];
-	};
-	type Resonator = {
-		id: number;
-		x: number;
-		y: number;
-		readout_line: number;
-	};
-
-	type Coupler = {
-		id: number;
-		z_drive_line: number;
-		qubits: [number, number];
-	};
-}
-
->>>>>>> 102b3c40
+type Undefinable<T> = T | undefined;
+type Nullable<T> = T | null;
+
+namespace API {
+	type Device = {
+		backend_name: string;
+		n_qubits: number;
+		is_online: boolean;
+		last_update_date: string;
+		backend_version: string;
+		online_date: string;
+		sample_name: string;
+	};
+
+	type DeviceDetail = Device & {
+		qubits: Qubit[];
+		gates: Gate[];
+		resonators: Resonator[];
+		couplers: Coupler[];
+	};
+
+	type ComponentData = Record<string, Property[] | number>;
+
+	type Type1 = {
+		qubits: ComponentData[];
+		gates: ComponentData[];
+		resonators: ComponentData[];
+		couplers: ComponentData[];
+	};
+
+	type Type2 = Pick<Type1, 'qubits'>;
+
+	type Type3 = Pick<Type1, 'gates'>;
+
+	type Type4Domain = Omit<Type1, 'couplers'>;
+
+	type Type4Codomain = Omit<Type1, 'qubits'>;
+
+	type Type5 = {};
+
+	type Property = {
+		date: string;
+		name: string;
+		value: number;
+		types: string[];
+	};
+
+	type Qubit = {
+		id: number;
+		x: number;
+		y: number;
+		xy_drive_line: number;
+		z_drive_line: number;
+	};
+
+	type Gate = {
+		id: number;
+		name: string;
+		gate: string;
+		qubits: [number, number] | [number];
+	};
+	type Resonator = {
+		id: number;
+		x: number;
+		y: number;
+		readout_line: number;
+	};
+
+	type Coupler = {
+		id: number;
+		z_drive_line: number;
+		qubits: [number, number];
+	};
+}