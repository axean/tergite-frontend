--- conflicted
+++ resolved
@@ -95,13 +95,9 @@
         Returns:
             the updated document
         """
-<<<<<<< HEAD
-        return await Project.find_one(Project.id == project_id).update(
+        return await Project.find_one(
+            Project.id == PydanticObjectId(project_id)
+        ).update(
             Inc({Project.qpu_seconds: qpu_seconds}),
             response_type=UpdateResponse.NEW_DOCUMENT,
-        )
-=======
-        return await Project.find_one(
-            Project.id == PydanticObjectId(project_id)
-        ).update(Inc({Project.qpu_seconds: qpu_seconds}))
->>>>>>> 77bc7b2a
+        )