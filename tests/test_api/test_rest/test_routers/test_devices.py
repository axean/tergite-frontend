"""Integration tests for the devices router"""
import json
from datetime import datetime
from typing import Any, Dict, List, Union

import pytest
from motor.motor_asyncio import AsyncIOMotorDatabase

from services.device_info.config import app_config
from services.device_info.dtos import (
    BasicDeviceConfig,
    BasicDeviceData,
    DeviceData,
    FilteredComponent,
    FilteredDeviceData,
    PrivateBackendFullDeviceConfig,
    Property,
    VisualisationType,
)
from services.device_info.utils.configs import to_qiskit_config_format
from services.device_info.utils.qiskit import to_qiskit_device_data
from tests._utils.aiohttp import MockAiohttpClient
from tests._utils.date_time import is_not_older_than
from tests._utils.fixtures import load_json_fixture
from tests._utils.mongodb import find_in_collection, insert_in_collection
from tests._utils.numbers import is_even
from tests._utils.records import (
    distinct_on,
    get_many_records,
    get_range,
    get_record,
    group_by,
    order_by,
    pop_field,
)

_DATA_COLLECTION = "data"
_CONFIG_COLLECTION = "config"
_BACKENDS_COLLECTION = "backends"
_EXCLUDED_FIELDS = ["_id", "_force_refresh"]

_ENDPOINTS_MAP = app_config["ENDPOINTS_URL"]
_ENDPOINT_RESPONSE_MAP = {
    addr: 200 if is_even(i) else 408 for i, addr in enumerate(_ENDPOINTS_MAP.values())
}
_BACKENDS_LIST = load_json_fixture("backend_list.json")
_DEVICE_DATA_LIST = load_json_fixture("device_data_list.json")
_DEVICE_CONFIG_LIST = load_json_fixture("device_config_list.json")
_LDA_PARAMETERS_BODY = load_json_fixture("lda_parameters.json")

_DEVICE_NAMES = list(set([item["backend_name"] for item in _DEVICE_DATA_LIST]))
_ONLINE_STATUS_MAP = {
    backend: is_even(i) for i, backend in enumerate(list(_ENDPOINTS_MAP.keys()))
}
_ONLINE_ADDR_STATUS_MAP = {
    addr: _ONLINE_STATUS_MAP[backend] for backend, addr in _ENDPOINTS_MAP.items()
}
# the device list as seen in database
_DB_DEVICE_DATA_LIST = [
    {**DeviceData.parse_obj(item).dict(), "_force_refresh": False}
    for item in _DEVICE_DATA_LIST
]
# the device list as seen from the API
_API_DEVICE_DATA_LIST = [
    json.loads(DeviceData.parse_obj(item).json()) for item in _DEVICE_DATA_LIST
]
_API_DEVICE_INFO = [
    json.loads(
        BasicDeviceConfig.parse_obj(
            {
                **item,
                "is_online": _ONLINE_STATUS_MAP[item["backend_name"].lower()],
            }
        ).json()
    )
    for item in _DEVICE_DATA_LIST
]
_VISUALIZATION_TYPES = 2 * VisualisationType.values()
_COMPONENT_TYPES = 3 * ["qubits", "gates", "couplers", "resonators"]
_LAST_UPDATE_DATES = sorted(list(set(v["last_update_date"] for v in _DEVICE_DATA_LIST)))
_TIME_RANGES = [
    (_LAST_UPDATE_DATES[0], _LAST_UPDATE_DATES[1]),
    (_LAST_UPDATE_DATES[0], _LAST_UPDATE_DATES[4]),
    (_LAST_UPDATE_DATES[0], _LAST_UPDATE_DATES[8]),
    (_LAST_UPDATE_DATES[2], _LAST_UPDATE_DATES[6]),
    (_LAST_UPDATE_DATES[3], _LAST_UPDATE_DATES[6]),
    (_LAST_UPDATE_DATES[4], _LAST_UPDATE_DATES[8]),
    (_LAST_UPDATE_DATES[4], _LAST_UPDATE_DATES[7]),
    (_LAST_UPDATE_DATES[7], _LAST_UPDATE_DATES[8]),
    (_LAST_UPDATE_DATES[1], _LAST_UPDATE_DATES[5]),
    (_LAST_UPDATE_DATES[5], _LAST_UPDATE_DATES[7]),
]
_COMPONENT_PROP_PAIR_LIST = [
    ("qubits", "qubit_T_phi"),
    ("qubits", "read_err_prep0_meas1_gef"),
    ("qubits", "chi_shift"),
    ("gates", "pulse_freq"),
    ("gates", "pulse_drag"),
    ("gates", "pulse_detune"),
    ("resonators", "frequency_ge"),
    ("resonators", "read_amp"),
    ("resonators", "Q_c"),
    ("couplers", "bias_V"),
    ("couplers", "xtalk_{2,1}"),
    ("couplers", "xtalk_{2,6}"),
]


def test_read_backends(db, client, app_token_header):
    """GET to /backends/ retrieves all backends"""
    insert_in_collection(
        database=db, collection_name=_BACKENDS_COLLECTION, data=_BACKENDS_LIST
    )

    # using context manager to ensure on_startup runs
    with client as client:
        response = client.get(f"/backends", headers=app_token_header)
        got = order_by(response.json(), field="name")
        expected = order_by(_BACKENDS_LIST, field="name")

        assert response.status_code == 200
        assert got == expected


@pytest.mark.parametrize("backend_name", [v["name"] for v in _BACKENDS_LIST])
def test_read_backend(db, client, backend_name: str, app_token_header):
    """GET to /backends/{backend_name} returns the backend of the given name"""
    insert_in_collection(
        database=db, collection_name=_BACKENDS_COLLECTION, data=_BACKENDS_LIST
    )

    # using context manager to ensure on_startup runs
    with client as client:
        response = client.get(f"/backends/{backend_name}", headers=app_token_header)
        got = response.json()
        expected = get_record(_BACKENDS_LIST, _filter={"name": backend_name})

        assert response.status_code == 200
        assert expected == got


@pytest.mark.parametrize("backend_name", [v["name"] for v in _BACKENDS_LIST])
def test_read_backend_lda_parameters(db, client, backend_name: str):
    """GET to /backends/{backend_name}/properties/lda_parameters returns the lda_parameters of the backend"""
    insert_in_collection(
        database=db, collection_name=_BACKENDS_COLLECTION, data=_BACKENDS_LIST
    )

    response = client.get(f"/backends/{backend_name}/properties/lda_parameters")
    got = response.json()
    record = get_record(_BACKENDS_LIST, _filter={"name": backend_name})
    try:
        expected = record["properties"]["lda_parameters"]
        expected_status = 200
    except KeyError:
        expected = {"detail": f"backend {backend_name} lacks lda_parameters"}
        expected_status = 404

    assert response.status_code == expected_status
    assert got == expected


@pytest.mark.parametrize("backend_dict", _BACKENDS_LIST)
def test_create_backend(db, client, backend_dict: Dict[str, Any], app_token_header):
    """PUT to /backends/ creates a new backend if it does not exist already"""
    # FIXME: this should be made a POST (but for backward compatibility, it is still a PUT)
    original_data_in_db = find_in_collection(
        db, collection_name=_BACKENDS_COLLECTION, fields_to_exclude=_EXCLUDED_FIELDS
    )

    # using context manager to ensure on_startup runs
    with client as client:
        response = client.put(
            "/backends/",
            json=backend_dict,
            headers=app_token_header,
        )
        final_data_in_db = find_in_collection(
            db, collection_name=_BACKENDS_COLLECTION, fields_to_exclude=_EXCLUDED_FIELDS
        )
        timelogs = pop_field(final_data_in_db, "timelog")

        assert response.status_code == 200
        assert response.json() == "OK"

        assert original_data_in_db == []
        assert final_data_in_db == [backend_dict]
        assert all([is_not_older_than(x["REGISTERED"], seconds=30) for x in timelogs])


@pytest.mark.parametrize("backend_dict", _BACKENDS_LIST)
def test_create_pre_existing_backend(
    db, client, backend_dict: Dict[str, Any], app_token_header
):
    """PUT to /backends/ a pre-existing backend will do nothing"""
    # FIXME: this should be made a POST (but for backward compatibility, it is still a PUT)
    insert_in_collection(db, collection_name=_BACKENDS_COLLECTION, data=[backend_dict])
    original_data_in_db = find_in_collection(
        db, collection_name=_BACKENDS_COLLECTION, fields_to_exclude=_EXCLUDED_FIELDS
    )

    # using context manager to ensure on_startup runs
    with client as client:
        response = client.put(
            "/backends/",
            json=backend_dict,
            headers=app_token_header,
        )
        final_data_in_db = find_in_collection(
            db, collection_name=_BACKENDS_COLLECTION, fields_to_exclude=_EXCLUDED_FIELDS
        )

        assert response.status_code == 200
        assert response.json() == "OK"

        assert original_data_in_db == [backend_dict]
        assert final_data_in_db == original_data_in_db


<<<<<<< HEAD
def test_get_all_basic_device_data(db, client, mocker, app_token_header):
=======
@pytest.mark.parametrize("backend_dict", _BACKENDS_LIST)
def test_update_lda_parameters(db, client, backend_dict: Dict[str, Any]):
    """PUT to /backends/{backend}/properties/lda_parameters updates the lda parameters of backend"""
    insert_in_collection(db, collection_name=_BACKENDS_COLLECTION, data=[backend_dict])
    original_data_in_db = find_in_collection(
        db, collection_name=_BACKENDS_COLLECTION, fields_to_exclude=_EXCLUDED_FIELDS
    )
    backend_name = backend_dict["name"]

    response = client.put(
        f"/backends/{backend_name}/properties/lda_parameters",
        json=_LDA_PARAMETERS_BODY,
    )
    final_data_in_db = find_in_collection(
        db, collection_name=_BACKENDS_COLLECTION, fields_to_exclude=_EXCLUDED_FIELDS
    )
    expected = {
        **original_data_in_db[0],
        "properties": {"lda_parameters": _LDA_PARAMETERS_BODY},
        "timelog": {**final_data_in_db[0]["timelog"]},
    }

    assert response.status_code == 200
    assert response.json() == "OK"

    assert original_data_in_db == [backend_dict]
    assert final_data_in_db[0] == expected


def test_get_all_basic_device_data(db, client, mocker):
>>>>>>> 1c16d478
    """Get to /devices returns the basic summarized data for all backends. Are online if pings to urls return 200 OK"""
    _mock_online_status_ping(mocker)
    insert_in_collection(
        database=db, collection_name=_DATA_COLLECTION, data=_DEVICE_DATA_LIST
    )

    # using context manager to ensure on_startup runs
    with client as client:
        response = client.get(f"/devices", headers=app_token_header)
        got = order_by(response.json(), field="backend_name")
        expected = []

        for item in _DEVICE_DATA_LIST:
            backend_name = item["backend_name"].lower()
            is_online = _ONLINE_STATUS_MAP.get(backend_name, False)
            obj = {**item, "is_online": is_online}
            item_json = BasicDeviceData.parse_obj(obj).json()
            expected.append(json.loads(item_json))

        expected = order_by(expected, field="last_update_date", is_descending=True)
        expected = distinct_on(expected, field="backend_name")
        expected = order_by(expected, field="backend_name")

        assert response.status_code == 200
        assert got == expected


def test_get_all_latest_backend_data(db, client, app_token_header):
    """GET to /devices/all_last_data Gets the static and dynamic properties of all available backends."""
    insert_in_collection(
        database=db, collection_name=_DATA_COLLECTION, data=_DEVICE_DATA_LIST
    )

    # using context manager to ensure on_startup runs
    with client as client:
        response = client.get(f"/devices/all_last_data", headers=app_token_header)
        got = order_by(response.json(), field="backend_name")
        expected = order_by(
            _API_DEVICE_DATA_LIST, field="last_update_date", is_descending=True
        )
        expected = distinct_on(expected, field="backend_name")
        expected = order_by(expected, field="backend_name")

        assert response.status_code == 200
        assert got == expected


def test_get_all_device_statuses(client, mocker, app_token_header):
    """GET to /devices/online_statuses retrieves the online statuses of all devices.
    Online if pings to their urls return 200 OK"""
    _mock_online_status_ping(mocker)

    # using context manager to ensure on_startup runs
    with client as client:
        response = client.get(f"/devices/online_statuses", headers=app_token_header)
        got = response.json()

        assert response.status_code == 200
        assert got == _ONLINE_STATUS_MAP


@pytest.mark.parametrize("device", [v["backend_name"] for v in _DEVICE_DATA_LIST])
def test_get_single_device_info(db, client, mocker, device: str, app_token_header):
    """Get to /devices/{device} retrieves the basic configuration information from the specified backend."""
    _mock_online_status_ping(mocker)
    insert_in_collection(
        database=db, collection_name=_DATA_COLLECTION, data=_DEVICE_DATA_LIST
    )

    # using context manager to ensure on_startup runs
    with client as client:
        response = client.get(f"/devices/{device}", headers=app_token_header)
        got = response.json()
        expected = get_record(_API_DEVICE_INFO, {"backend_name": device})
        expected = json.loads(BasicDeviceConfig.parse_obj(expected).json())

        assert response.status_code == 200
        assert got == expected


@pytest.mark.parametrize("device", [v["backend_name"] for v in _DEVICE_DATA_LIST])
def test_get_single_device_data(db, client, device: str, app_token_header):
    """GET to /devices/{device}/data retrieves the static and dynamic properties data of a specified backend."""
    insert_in_collection(
        database=db, collection_name=_DATA_COLLECTION, data=_DEVICE_DATA_LIST
    )

    # using context manager to ensure on_startup runs
    with client as client:
        response = client.get(f"/devices/{device}/data", headers=app_token_header)
        got = response.json()
        expected = get_record(_API_DEVICE_DATA_LIST, {"backend_name": device})

        assert response.status_code == 200
        assert expected == got


@pytest.mark.parametrize("device", [v["backend_name"] for v in _DEVICE_DATA_LIST])
def test_get_single_device_data_forced_refresh(
    db, client, mocker, device: str, app_token_header
):
    """GET to /devices/{device}/data?force-refresh=True retrieves the static and dynamic properties data of a specified
    backend after refreshing its data from BCC"""
    insert_in_collection(
        database=db, collection_name=_DATA_COLLECTION, data=_DEVICE_DATA_LIST
    )
    expected = {**_API_DEVICE_DATA_LIST[0], "backend_name": device}

    _mock_forced_refresh(mocker, db=db, fresh_data=expected)

    # using context manager to ensure on_startup runs
    with client as client:
        response = client.get(
            f"/devices/{device}/data?force_refresh=True", headers=app_token_header
        )
        got = response.json()

        assert response.status_code == 200
        assert expected == got


@pytest.mark.parametrize("device", [v["backend_name"] for v in _DEVICE_DATA_LIST])
def test_get_qiskit_device_data(db, client, device: str, app_token_header):
    """GET to /devices/{device}/data/qiskit returns the stored data from the specified device in Qiskit format."""
    insert_in_collection(
        database=db, collection_name=_DATA_COLLECTION, data=_DEVICE_DATA_LIST
    )

    # using context manager to ensure on_startup runs
    with client as client:
        response = client.get(
            f"/devices/{device}/data/qiskit", headers=app_token_header
        )
        got = response.json()
        expected_dict = get_record(_DEVICE_DATA_LIST, {"backend_name": device})
        expected = to_qiskit_device_data(DeviceData.parse_obj(expected_dict))
        expected = json.loads(expected.json())

        assert response.status_code == 200
        assert expected == got


@pytest.mark.parametrize("device", [v["backend_name"] for v in _DEVICE_DATA_LIST])
def test_get_qiskit_device_data_forced_refresh(
    db, client, mocker, device: str, app_token_header
):
    """GET to /devices/{device}/data/qiskit?forced-refresh=True returns the stored data from the specified device
    in Qiskit format after refreshing from BCC"""
    insert_in_collection(
        database=db, collection_name=_DATA_COLLECTION, data=_DEVICE_DATA_LIST
    )
    expected_dict = {**_DEVICE_DATA_LIST[0], "backend_name": device}

    _mock_forced_refresh(mocker, db=db, fresh_data=expected_dict)

    # using context manager to ensure on_startup runs
    with client as client:
        response = client.get(
            f"/devices/{device}/data/qiskit?force_refresh=True",
            headers=app_token_header,
        )
        got = response.json()
        expected = to_qiskit_device_data(DeviceData.parse_obj(expected_dict))
        expected = json.loads(expected.json())

        assert response.status_code == 200
        assert got == expected


@pytest.mark.parametrize("device", [v["backend_name"] for v in _DEVICE_CONFIG_LIST])
def test_get_config(db, client, device: str, app_token_header):
    """GET to /devices/{device}/config returns the configuration file of the specified backend."""
    insert_in_collection(
        database=db, collection_name=_CONFIG_COLLECTION, data=_DEVICE_CONFIG_LIST
    )

    # using context manager to ensure on_startup runs
    with client as client:
        response = client.get(f"/devices/{device}/config", headers=app_token_header)
        got = response.json()
        reversed_device_configs = order_by(
            _DEVICE_CONFIG_LIST, "backend_version", is_descending=True
        )
        expected_dict = get_record(
            reversed_device_configs,
            {"backend_name": device},
        )
        expected_model = PrivateBackendFullDeviceConfig.parse_obj(expected_dict)
        expected = json.loads(expected_model.json())

        assert response.status_code == 200
        assert expected == got


@pytest.mark.parametrize("device", [v["backend_name"] for v in _DEVICE_CONFIG_LIST])
def test_get_qiskit_config(db, client, device: str, app_token_header):
    """GET to /devices/{device}/config/qiskit returns the config file of the specified backend in Qiskit format."""
    insert_in_collection(
        database=db, collection_name=_CONFIG_COLLECTION, data=_DEVICE_CONFIG_LIST
    )

    # using context manager to ensure on_startup runs
    with client as client:
        response = client.get(
            f"/devices/{device}/config/qiskit", headers=app_token_header
        )
        got = response.json()
        device_configs = order_by(
            _DEVICE_CONFIG_LIST, "backend_version", is_descending=True
        )
        expected_dict = get_record(device_configs, _filter={"backend_name": device})
        expected_model = to_qiskit_config_format(
            PrivateBackendFullDeviceConfig.parse_obj(expected_dict)
        )
        expected = json.loads(expected_model.json())

        assert response.status_code == 200
        assert expected == got


@pytest.mark.parametrize("device", [v["backend_name"] for v in _DEVICE_DATA_LIST])
def test_get_device_online_since_date(db, client, device: str, app_token_header):
    """GET to /devices/{device}/online_since retrieves datetime from which the backend has been online."""
    insert_in_collection(
        database=db, collection_name=_DATA_COLLECTION, data=_DEVICE_DATA_LIST
    )

    # using context manager to ensure on_startup runs
    with client as client:
        response = client.get(
            f"/devices/{device}/online_since", headers=app_token_header
        )
        got = response.json()
        expected_device = get_record(_DB_DEVICE_DATA_LIST, {"backend_name": device})
        online_date: datetime = expected_device["online_date"]
        expected = online_date.isoformat()

        assert response.status_code == 200
        assert got == expected


@pytest.mark.parametrize("device", [v["backend_name"] for v in _DEVICE_DATA_LIST])
def test_get_device_offline_since_date(
    db, client, mocker, device: str, app_token_header
):
    """GET to /devices/{device}/offline_since retrieves the datetime when the backend was last seen if offline
    or else returns 400 HTTP status."""
    insert_in_collection(
        database=db, collection_name=_DATA_COLLECTION, data=_DEVICE_DATA_LIST
    )
    _mock_online_status_ping(mocker)
    is_online = _ONLINE_STATUS_MAP.get(device.lower(), False)

    # using context manager to ensure on_startup runs
    with client as client:
        response = client.get(
            f"/devices/{device}/offline_since", headers=app_token_header
        )
        got = response.json()

        if is_online:
            assert response.status_code == 400
            assert got == {"detail": f"Backend is online"}

        else:
            expected_devices = get_many_records(
                _API_DEVICE_DATA_LIST, {"backend_name": device}
            )
            expected_device = order_by(
                expected_devices, field="last_update_date", is_descending=True
            )[0]
            last_update_date = expected_device["last_update_date"]
            expected = last_update_date.replace("Z", "+00:00")

            expected = datetime.fromisoformat(expected)
            got = datetime.fromisoformat(got)

            assert response.status_code == 200
            assert got == expected


@pytest.mark.parametrize("device", [v["backend_name"] for v in _DEVICE_DATA_LIST])
def test_get_device_status(client, mocker, device: str, app_token_header):
    """GET to /devices/{device}/online_status returns endpoint online status."""
    _mock_online_status_ping(mocker)
    expected = _ONLINE_STATUS_MAP.get(device.lower(), False)
    # using context manager to ensure on_startup runs
    with client as client:
        response = client.get(
            f"/devices/{device}/online_status", headers=app_token_header
        )
        got = response.json()

        assert response.status_code == 200
        assert got == expected


@pytest.mark.parametrize(
    "device, _type, _from, to",
    [
        (v["backend_name"], _type, start, stop)
        for v, _type, (start, stop) in zip(
            _DEVICE_DATA_LIST, _VISUALIZATION_TYPES, _TIME_RANGES
        )
    ],
)
def test_get_properties_by_type_and_period(
    db,
    client,
    device: str,
    _type: str,
    _from: str,
    to: Union[str, None],
    app_token_header,
):
    """GET to /devices/{device}/{_type}/period returns all recorded values of all properties of a specified type
    over a range of time.
    """
    insert_in_collection(
        database=db, collection_name=_DATA_COLLECTION, data=_DB_DEVICE_DATA_LIST
    )

    device_data_list = get_many_records(_DB_DEVICE_DATA_LIST, {"backend_name": device})
    _from_datetime = datetime.fromisoformat(_from.replace("Z", "+00:00"))
    _to_datetime = datetime.fromisoformat(to.replace("Z", "+00:00"))
    expected_snapshots = get_range(
        device_data_list,
        field="last_update_date",
        from_=_from_datetime,
        to=_to_datetime,
    )
    expected_snapshots = order_by(expected_snapshots, field="last_update_date")
    qubits = []
    gates = []
    resonators = []
    couplers = []

    # filter for given type
    for snapshot in expected_snapshots:
        qubits += _get_props_with_type(snapshot["qubits"], viz_type=_type)
        gates += _get_props_with_type(snapshot["gates"], viz_type=_type)
        resonators += _get_props_with_type(snapshot["resonators"], viz_type=_type)
        couplers += _get_props_with_type(snapshot["couplers"], viz_type=_type)

    # then group by name and id
    _unique_keys = ("id", "name")
    filtered_qubits = group_by(qubits, _unique_keys)
    filtered_gates = group_by(gates, _unique_keys)
    filtered_resonators = group_by(resonators, _unique_keys)
    filtered_couplers = group_by(couplers, _unique_keys)

    # then flatten and remove duplicates in each group. Duplicates are those with the same date
    # then return the groups with each group having two keys; one id, the other the name of the group.
    flattened_qubits = _flatten_to_filtered_components(filtered_qubits)
    flattened_gates = _flatten_to_filtered_components(filtered_gates)
    flattened_resonators = _flatten_to_filtered_components(filtered_resonators)
    flattened_couplers = _flatten_to_filtered_components(filtered_couplers)

    expected_json = FilteredDeviceData(
        qubits=flattened_qubits,
        gates=flattened_gates,
        resonators=flattened_resonators,
        couplers=flattened_couplers,
    ).json()
    expected = json.loads(expected_json)

    # using context manager to ensure on_startup runs
    with client as client:
        response = client.get(
            f"/devices/{device}/{_type}/period?from={_from}&to={to}",
            headers=app_token_header,
        )
        got = response.json()

        assert response.status_code == 200
        assert got == expected


@pytest.mark.parametrize(
    "device, _from, to",
    [
        (v["backend_name"], start, stop)
        for v, (start, stop) in zip(_DEVICE_DATA_LIST, _TIME_RANGES)
    ],
)
def test_get_backend_over_time(
    db,
    client,
    device: str,
    _from: str,
    to: Union[str, None],
    app_token_header,
):
    """GET to /devices/{device}/period returns all recorded snapshots of a given backend over a range of time"""
    insert_in_collection(
        database=db, collection_name=_DATA_COLLECTION, data=_DB_DEVICE_DATA_LIST
    )

    device_data_list = get_many_records(_API_DEVICE_DATA_LIST, {"backend_name": device})
    expected = get_range(
        device_data_list,
        field="last_update_date",
        from_=_from,
        to=to,
    )
    expected = order_by(expected, field="last_update_date")

    # using context manager to ensure on_startup runs
    with client as client:
        response = client.get(
            f"/devices/{device}/period?from={_from}&to={to}", headers=app_token_header
        )
        got = response.json()

        assert response.status_code == 200
        assert got == expected


@pytest.mark.parametrize(
    "device, _type",
    [
        (v["backend_name"], _type)
        for v, _type in zip(_DEVICE_DATA_LIST, _VISUALIZATION_TYPES)
    ],
)
def test_get_properties_by_type(db, client, device: str, _type: str, app_token_header):
    """
    GET to /devices/{device}/{_type} returns the properties of the specified backend's latest snapshot with the given
    type.
    """
    insert_in_collection(
        database=db, collection_name=_DATA_COLLECTION, data=_DB_DEVICE_DATA_LIST
    )

    device_data_list = get_many_records(_DB_DEVICE_DATA_LIST, {"backend_name": device})
    expected_snapshot = order_by(
        device_data_list, field="last_update_date", is_descending=True
    )[0]

    # filter for given type
    qubits = _get_props_with_type(expected_snapshot["qubits"], viz_type=_type)
    gates = _get_props_with_type(expected_snapshot["gates"], viz_type=_type)
    resonators = _get_props_with_type(expected_snapshot["resonators"], viz_type=_type)
    couplers = _get_props_with_type(expected_snapshot["couplers"], viz_type=_type)

    # then group by name and id
    _unique_keys = ("id", "name")
    filtered_qubits = group_by(qubits, _unique_keys)
    filtered_gates = group_by(gates, _unique_keys)
    filtered_resonators = group_by(resonators, _unique_keys)
    filtered_couplers = group_by(couplers, _unique_keys)

    # then flatten and remove duplicates in each group. Duplicates are those with the same date
    # then return the groups with each group having two keys; one id, the other the name of the group.
    flattened_qubits = _flatten_to_filtered_components(filtered_qubits)
    flattened_gates = _flatten_to_filtered_components(filtered_gates)
    flattened_resonators = _flatten_to_filtered_components(filtered_resonators)
    flattened_couplers = _flatten_to_filtered_components(filtered_couplers)

    expected_json = FilteredDeviceData(
        qubits=flattened_qubits,
        gates=flattened_gates,
        resonators=flattened_resonators,
        couplers=flattened_couplers,
    ).json()
    expected = json.loads(expected_json)

    # using context manager to ensure on_startup runs
    with client as client:
        response = client.get(f"/devices/{device}/{_type}", headers=app_token_header)
        got = response.json()

        assert response.status_code == 200
        assert got == expected


@pytest.mark.parametrize(
    "device, components, _property, _from, to",
    [
        (v["backend_name"], component, _property, start, stop)
        for v, (component, _property), (start, stop) in zip(
            _DEVICE_DATA_LIST, _COMPONENT_PROP_PAIR_LIST, _TIME_RANGES
        )
    ],
)
def test_get_property_over_time(
    db,
    client,
    device: str,
    components: str,
    _property: str,
    _from: str,
    to: Union[str, None],
    app_token_header,
):
    """GET to /devices/{device}/{components}/{_property}/period?from={}&to={} returns the given property over time"""
    insert_in_collection(
        database=db, collection_name=_DATA_COLLECTION, data=_DB_DEVICE_DATA_LIST
    )

    device_data_list = get_many_records(_DB_DEVICE_DATA_LIST, {"backend_name": device})
    _from_datetime = datetime.fromisoformat(_from.replace("Z", "+00:00"))
    _to_datetime = datetime.fromisoformat(to.replace("Z", "+00:00"))
    expected_snapshots = get_range(
        device_data_list,
        field="last_update_date",
        from_=_from_datetime,
        to=_to_datetime,
    )
    expected_snapshots = order_by(expected_snapshots, field="last_update_date")
    all_props = []

    # filter properties by component and name
    for snapshot in expected_snapshots:
        all_props += _get_props_with_name(snapshot[components], name=_property)

    # then group by name and id
    _unique_keys = ("id", "name")
    filtered_props = group_by(all_props, _unique_keys)

    # then flatten and remove duplicates in each group. Duplicates are those with the same date
    # then return the groups with each group having two keys; one id, the other the name of the group.
    flattened_props = _flatten_to_filtered_components(filtered_props)

    expected = [
        json.loads(FilteredComponent.parse_obj(item).json()) for item in flattened_props
    ]

    # using context manager to ensure on_startup runs
    with client as client:
        response = client.get(
            f"/devices/{device}/{components}/{_property}/period?from={_from}&to={to}",
            headers=app_token_header,
        )
        got = response.json()

        assert response.status_code == 200
        assert got == expected


def _mock_online_status_ping(mocker):
    """Mocks the online-status HTTP ping for all backends

    Args:
        mocker: the pytest-mock mocker object
    """
    mocker.patch(
        "aiohttp.ClientSession",
        return_value=MockAiohttpClient(
            result_map=_ONLINE_ADDR_STATUS_MAP, default=False
        ),
    )


def _mock_forced_refresh(mocker, db: AsyncIOMotorDatabase, fresh_data: Dict[str, Any]):
    """Mocks a forced refresh of the backend data

    Args:
        mocker: the pytest-mock mocker object
        db: the database to insert the fresh_data
        fresh_data: the value to push in the database on forced refresh
    """

    def side_effect(*args, **kwargs):
        insert_in_collection(db, "data", data=[fresh_data])
        return MockAiohttpClient(result_map={}, default="OK")

    mocker.patch("aiohttp.ClientSession", side_effect=side_effect)


def _get_props_with_type(
    components: List[Dict[str, Any]], viz_type: str
) -> List[Dict[str, Any]]:
    """extracts the all properties (dynamic and static) that have a given visualisation type from a list of components

    Args:
        components: the list of components as dicts
        viz_type: the VisualisationType

    Returns:
        a list of Dicts that represent FilteredComponents for the given visualisation type
    """
    return [
        {**prop, "id": component["id"]}
        for component in components
        for prop in component["dynamic_properties"] + component["static_properties"]
        if viz_type in prop["types"]
    ]


def _get_props_with_name(
    components: List[Dict[str, Any]], name: str
) -> List[Dict[str, Any]]:
    """extracts the all properties (dynamic and static) that have a given name type from a list of components

    Args:
        components: the list of components as dicts
        name: the name of the property

    Returns:
        a list of Dicts that represent FilteredComponents for the given name
    """
    return [
        {**prop, "id": component["id"]}
        for component in components
        for prop in component["dynamic_properties"] + component["static_properties"]
        if prop["name"] == name
    ]


def _flatten_to_filtered_components(
    data: Dict[str, Any]
) -> List[Dict[str, Union[List[Property], int]]]:
    """Flattens the dict to dictionaries that resemble FilteredComponent objects

    Args:
        data: the list to be flattened

    Returns:
        the flattened list
    """
    result = []
    for _id, item_map in data.items():
        item: Dict[str, Union[List[Property], int]] = {"id": _id}
        for k, v in item_map.items():
            item[k] = [Property.parse_obj(obj) for obj in distinct_on(v, "date")]

        result.append(item)

    return result<|MERGE_RESOLUTION|>--- conflicted
+++ resolved
@@ -140,24 +140,29 @@
 
 
 @pytest.mark.parametrize("backend_name", [v["name"] for v in _BACKENDS_LIST])
-def test_read_backend_lda_parameters(db, client, backend_name: str):
+def test_read_backend_lda_parameters(db, client, backend_name: str, app_token_header):
     """GET to /backends/{backend_name}/properties/lda_parameters returns the lda_parameters of the backend"""
     insert_in_collection(
         database=db, collection_name=_BACKENDS_COLLECTION, data=_BACKENDS_LIST
     )
 
-    response = client.get(f"/backends/{backend_name}/properties/lda_parameters")
-    got = response.json()
-    record = get_record(_BACKENDS_LIST, _filter={"name": backend_name})
-    try:
-        expected = record["properties"]["lda_parameters"]
-        expected_status = 200
-    except KeyError:
-        expected = {"detail": f"backend {backend_name} lacks lda_parameters"}
-        expected_status = 404
-
-    assert response.status_code == expected_status
-    assert got == expected
+    # using context manager to ensure on_startup runs
+    with client as client:
+        response = client.get(
+            f"/backends/{backend_name}/properties/lda_parameters",
+            headers=app_token_header,
+        )
+        got = response.json()
+        record = get_record(_BACKENDS_LIST, _filter={"name": backend_name})
+        try:
+            expected = record["properties"]["lda_parameters"]
+            expected_status = 200
+        except KeyError:
+            expected = {"detail": f"backend {backend_name} lacks lda_parameters"}
+            expected_status = 404
+
+        assert response.status_code == expected_status
+        assert got == expected
 
 
 @pytest.mark.parametrize("backend_dict", _BACKENDS_LIST)
@@ -217,11 +222,10 @@
         assert final_data_in_db == original_data_in_db
 
 
-<<<<<<< HEAD
-def test_get_all_basic_device_data(db, client, mocker, app_token_header):
-=======
 @pytest.mark.parametrize("backend_dict", _BACKENDS_LIST)
-def test_update_lda_parameters(db, client, backend_dict: Dict[str, Any]):
+def test_update_lda_parameters(
+    db, client, backend_dict: Dict[str, Any], app_token_header
+):
     """PUT to /backends/{backend}/properties/lda_parameters updates the lda parameters of backend"""
     insert_in_collection(db, collection_name=_BACKENDS_COLLECTION, data=[backend_dict])
     original_data_in_db = find_in_collection(
@@ -229,28 +233,30 @@
     )
     backend_name = backend_dict["name"]
 
-    response = client.put(
-        f"/backends/{backend_name}/properties/lda_parameters",
-        json=_LDA_PARAMETERS_BODY,
-    )
-    final_data_in_db = find_in_collection(
-        db, collection_name=_BACKENDS_COLLECTION, fields_to_exclude=_EXCLUDED_FIELDS
-    )
-    expected = {
-        **original_data_in_db[0],
-        "properties": {"lda_parameters": _LDA_PARAMETERS_BODY},
-        "timelog": {**final_data_in_db[0]["timelog"]},
-    }
-
-    assert response.status_code == 200
-    assert response.json() == "OK"
-
-    assert original_data_in_db == [backend_dict]
-    assert final_data_in_db[0] == expected
-
-
-def test_get_all_basic_device_data(db, client, mocker):
->>>>>>> 1c16d478
+    # using context manager to ensure on_startup runs
+    with client as client:
+        response = client.put(
+            f"/backends/{backend_name}/properties/lda_parameters",
+            json=_LDA_PARAMETERS_BODY,
+            headers=app_token_header,
+        )
+        final_data_in_db = find_in_collection(
+            db, collection_name=_BACKENDS_COLLECTION, fields_to_exclude=_EXCLUDED_FIELDS
+        )
+        expected = {
+            **original_data_in_db[0],
+            "properties": {"lda_parameters": _LDA_PARAMETERS_BODY},
+            "timelog": {**final_data_in_db[0]["timelog"]},
+        }
+
+        assert response.status_code == 200
+        assert response.json() == "OK"
+
+        assert original_data_in_db == [backend_dict]
+        assert final_data_in_db[0] == expected
+
+
+def test_get_all_basic_device_data(db, client, mocker, app_token_header):
     """Get to /devices returns the basic summarized data for all backends. Are online if pings to urls return 200 OK"""
     _mock_online_status_ping(mocker)
     insert_in_collection(
