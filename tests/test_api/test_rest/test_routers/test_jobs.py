"""Integration tests for the jobs router"""
import datetime
from typing import Dict, Optional

import pytest
from beanie import PydanticObjectId

import settings
from services.auth import Project
from tests._utils.auth import TEST_PROJECT_EXT_ID, get_db_record
from tests._utils.date_time import is_not_older_than
from tests._utils.fixtures import load_json_fixture
from tests._utils.mongodb import find_in_collection, insert_in_collection
from tests._utils.records import order_by, pop_field

_STATUSES = ["DONE", "REGISTERED", "EXECUTING"]
_URLS = ["http://example.com", "http://foo.com", "http://bar.com"]
_DEFAULT_MEMORY_LIST = ["0x0", "0x1", "0x0", "0x0", "0x0", "0x1"]
_JOBS_LIST = load_json_fixture("job_list.json")
_JOB_TIMESTAMPED_UPDATES = load_json_fixture("job_timestamped_updates.json")
_JOB_UPDATES = load_json_fixture("job_updates.json")
_JOB_IDS = [item["job_id"] for item in _JOBS_LIST]
<<<<<<< HEAD
=======
_MEMORY_LIST = [
    [f"{index}-{v}" for v in _DEFAULT_MEMORY_LIST]
    for index, item in enumerate(_JOBS_LIST)
]
_JOB_UPDATE_PAYLOADS = [
    {
        "result": {"memory": [f"{index}-{v}" for v in _DEFAULT_MEMORY_LIST]},
        "status": _STATUSES[index % 3],
        "download_url": _URLS[index % 3],
    }
    for index, item in enumerate(_JOBS_LIST)
]
_STATUS_LIST = [_STATUSES[index % 3] for index, item in enumerate(_JOBS_LIST)]
_URL_LIST = [_URLS[index % 3] for index, item in enumerate(_JOBS_LIST)]
>>>>>>> a2e51995
_BACKENDS = ["loke", "loki", None]
_COLLECTION = "jobs"
_EXCLUDED_FIELDS = ["_id"]


@pytest.mark.parametrize("job_id", _JOB_IDS)
def test_read_job(db, client, job_id: str, no_qpu_app_token_header):
    """Get to /jobs/{job_id} returns the job for the given job_id"""
    insert_in_collection(database=db, collection_name=_COLLECTION, data=_JOBS_LIST)

    # using context manager to ensure on_startup runs
    with client as client:
        response = client.get(f"/jobs/{job_id}", headers=no_qpu_app_token_header)
        got = response.json()
        expected = list(filter(lambda x: x["job_id"] == job_id, _JOBS_LIST))[0]

        assert response.status_code == 200
        assert expected == got


@pytest.mark.parametrize("job_id", _JOB_IDS)
def test_read_job_result(db, client, job_id: str, no_qpu_app_token_header):
    """Get to /jobs/{job_id}/result returns the job result for the given job_id"""
    insert_in_collection(database=db, collection_name=_COLLECTION, data=_JOBS_LIST)

    # using context manager to ensure on_startup runs
    with client as client:
        response = client.get(f"/jobs/{job_id}/result", headers=no_qpu_app_token_header)
        got = response.json()
        expected_job = list(filter(lambda x: x["job_id"] == job_id, _JOBS_LIST))[0]

        try:
            status_code = 200
            expected = expected_job["result"]
        except KeyError:
            status_code = 404
            expected = {"detail": f"job of id {job_id} has no result"}

        assert response.status_code == status_code
        assert expected == got


@pytest.mark.parametrize("job_id", _JOB_IDS)
def test_read_job_download_url(db, client, job_id: str, no_qpu_app_token_header):
    """Get to /jobs/{job_id}/download_url the job download_url for the given job_id"""
    insert_in_collection(database=db, collection_name=_COLLECTION, data=_JOBS_LIST)

    # using context manager to ensure on_startup runs
    with client as client:
        response = client.get(
            f"/jobs/{job_id}/download_url", headers=no_qpu_app_token_header
        )
        got = response.json()
        expected_job = list(filter(lambda x: x["job_id"] == job_id, _JOBS_LIST))[0]

        try:
            status_code = 200
            expected = expected_job["download_url"]
        except KeyError:
            status_code = 404
            expected = {"detail": f"job of id {job_id} has no download_url"}

        assert response.status_code == status_code
        assert expected == got


@pytest.mark.parametrize("backend", _BACKENDS)
def test_create_job(
    db, client, backend: str, project_id: PydanticObjectId, app_token_header
):
    """Post to /jobs/ creates a job in the given backend"""
    query_string = "" if backend is None else f"?backend={backend}"
    backend_param = backend if backend else "pingu"
    jobs_before_creation = find_in_collection(
        db,
        collection_name=_COLLECTION,
        fields_to_exclude=_EXCLUDED_FIELDS,
    )

    # using context manager to ensure on_startup runs
    with client as client:
        response = client.post(
            f"/jobs/{query_string}", json={}, headers=app_token_header
        )
        json_response = response.json()
        new_job_id = json_response["job_id"]
        expected_job = {
            "project_id": str(project_id),
            "job_id": new_job_id,
            "backend": backend_param,
            "status": "REGISTERING",
        }
        jobs_after_creation = find_in_collection(
            db,
            collection_name=_COLLECTION,
            fields_to_exclude=_EXCLUDED_FIELDS,
        )
        timelogs = pop_field(jobs_after_creation, "timelog")

        assert response.status_code == 200
        assert response.json() == {
            "job_id": str(new_job_id),
            "upload_url": str(settings.BCC_MACHINE_ROOT_URL) + "/jobs",
        }

        assert jobs_before_creation == []
        assert jobs_after_creation == [expected_job]
        assert all([is_not_older_than(x["REGISTERED"], seconds=30) for x in timelogs])


@pytest.mark.parametrize("nlast", [1, 4, 6, 10, None])
def test_read_jobs(db, client, nlast: int, no_qpu_app_token_header):
    """Get to /jobs returns the latest jobs only upto the given nlast records"""
    insert_in_collection(database=db, collection_name=_COLLECTION, data=_JOBS_LIST)

    query_string = "" if nlast is None else f"?nlast={nlast}"
    limit = 10 if nlast is None else nlast

    # using context manager to ensure on_startup runs
    with client as client:
        response = client.get(f"/jobs{query_string}", headers=no_qpu_app_token_header)
        got = order_by(response.json(), field="job_id")
        expected = order_by(_JOBS_LIST[:limit], field="job_id")

        assert response.status_code == 200
        assert got == expected


<<<<<<< HEAD
@pytest.mark.parametrize("raw_payload", _JOB_UPDATES)
def test_update_job(db, client, raw_payload: dict, app_token_header):
=======
@pytest.mark.parametrize("job_id, memory", zip(_JOB_IDS, _MEMORY_LIST))
def test_update_job_result(db, client, job_id: str, memory: list, app_token_header):
    """PUT to /jobs/{job_id}/result updates the result of the job with the given memory object"""
    insert_in_collection(database=db, collection_name=_COLLECTION, data=_JOBS_LIST)

    # using context manager to ensure on_startup runs
    with client as client:
        response = client.put(
            f"/jobs/{job_id}/result", json=memory, headers=app_token_header
        )
        got = response.json()
        expected_job = list(filter(lambda x: x["job_id"] == job_id, _JOBS_LIST))[0]
        expected_job["result"] = {"memory": memory}

        job_after_update = find_in_collection(
            db,
            collection_name=_COLLECTION,
            fields_to_exclude=_EXCLUDED_FIELDS,
            _filter={"job_id": job_id},
        )[0]
        timelog = job_after_update.pop("timelog")

        assert response.status_code == 200
        assert got == "OK"
        assert job_after_update == expected_job
        assert is_not_older_than(timelog["LAST_UPDATED"], seconds=30)


@pytest.mark.parametrize("job_id, status", zip(_JOB_IDS, _STATUS_LIST))
def test_update_job_status(db, client, job_id: str, status: str, app_token_header):
    """PUT to /jobs/{job_id}/status updates the status of the job of the given job id"""
    insert_in_collection(database=db, collection_name=_COLLECTION, data=_JOBS_LIST)

    # using context manager to ensure on_startup runs
    with client as client:
        response = client.put(
            f"/jobs/{job_id}/status", json=status, headers=app_token_header
        )
        got = response.json()
        expected_job = list(filter(lambda x: x["job_id"] == job_id, _JOBS_LIST))[0]
        expected_job["status"] = status

        job_after_update = find_in_collection(
            db,
            collection_name=_COLLECTION,
            fields_to_exclude=_EXCLUDED_FIELDS,
            _filter={"job_id": job_id},
        )[0]
        timelog = job_after_update.pop("timelog")

        assert response.status_code == 200
        assert got == "OK"
        assert job_after_update == expected_job
        assert is_not_older_than(timelog["LAST_UPDATED"], seconds=30)


@pytest.mark.parametrize("job_id, url", zip(_JOB_IDS, _URL_LIST))
def test_update_job_download_url(db, client, job_id: str, url: str, app_token_header):
    """PUT to /jobs/{job_id}/download_url updates the download_url of the job of the given job id"""
    insert_in_collection(database=db, collection_name=_COLLECTION, data=_JOBS_LIST)

    # using context manager to ensure on_startup runs
    with client as client:
        response = client.put(
            f"/jobs/{job_id}/download_url", json=url, headers=app_token_header
        )
        got = response.json()
        expected_job = list(filter(lambda x: x["job_id"] == job_id, _JOBS_LIST))[0]
        expected_job["download_url"] = url

        job_after_update = find_in_collection(
            db,
            collection_name=_COLLECTION,
            fields_to_exclude=_EXCLUDED_FIELDS,
            _filter={"job_id": job_id},
        )[0]
        timelog = job_after_update.pop("timelog")

        assert response.status_code == 200
        assert got == "OK"
        assert job_after_update == expected_job
        assert is_not_older_than(timelog["LAST_UPDATED"], seconds=30)


@pytest.mark.parametrize("job_id, event_name", zip(_JOB_IDS, _STATUS_LIST))
def test_update_timelog_entry(
    db, client, job_id: str, event_name: str, app_token_header
):
    """PUT to /jobs/{job_id}/timelog refreshes the timelog of the given event of the job of the given job id"""
    insert_in_collection(database=db, collection_name=_COLLECTION, data=_JOBS_LIST)

    # using context manager to ensure on_startup runs
    with client as client:
        response = client.post(
            f"/jobs/{job_id}/timelog", json=event_name, headers=app_token_header
        )
        got = response.json()
        expected_job = list(filter(lambda x: x["job_id"] == job_id, _JOBS_LIST))[0]

        job_after_update = find_in_collection(
            db,
            collection_name=_COLLECTION,
            fields_to_exclude=_EXCLUDED_FIELDS,
            _filter={"job_id": job_id},
        )[0]
        timelog = job_after_update.pop("timelog")

        assert response.status_code == 200
        assert got == "OK"
        assert job_after_update == expected_job
        assert is_not_older_than(timelog[event_name], seconds=30)


@pytest.mark.parametrize("job_id, payload", zip(_JOB_IDS, _JOB_UPDATE_PAYLOADS))
def test_update_job(db, client, job_id: str, payload: dict, app_token_header):
>>>>>>> a2e51995
    """PUT to /jobs/{job_id} updates the job with the given object"""
    insert_in_collection(database=db, collection_name=_COLLECTION, data=_JOBS_LIST)
    payload = {**raw_payload}
    job_id = payload.pop("job_id")

    # using context manager to ensure on_startup runs
    with client as client:
        response = client.put(
            f"/jobs/{job_id}",
            json={**payload, "timelog.RESULT": "foo"},
            headers=app_token_header,
        )
        got = response.json()
        expected_job = list(filter(lambda x: x["job_id"] == job_id, _JOBS_LIST))[0]
        expected_job.update(payload)

        job_after_update = find_in_collection(
            db,
            collection_name=_COLLECTION,
            fields_to_exclude=_EXCLUDED_FIELDS,
            _filter={"job_id": job_id},
        )[0]
        timelog = job_after_update.pop("timelog")

        assert response.status_code == 200
        assert got == "OK"
        assert job_after_update == expected_job
        assert is_not_older_than(timelog["LAST_UPDATED"], seconds=30)
        assert timelog["RESULT"] == "foo"


@pytest.mark.parametrize("raw_payload", _JOB_TIMESTAMPED_UPDATES)
def test_update_job_resource_usage(
    db, client, project_id, raw_payload: dict, app_token_header
):
    """PUT to /jobs/{job_id} updates the job's resource usage if passed a payload with "timestamps" property"""
    job_list = [{**item, "project_id": str(project_id)} for item in _JOBS_LIST]
    insert_in_collection(database=db, collection_name=_COLLECTION, data=job_list)
    payload = {**raw_payload}
    job_id = payload.pop("job_id")
    project_before_update = get_db_record(
        db, schema=Project, _filter={"ext_id": TEST_PROJECT_EXT_ID}
    )

    # using context manager to ensure on_startup runs
    with client as client:
        response = client.put(
            f"/jobs/{job_id}",
            json={**payload, "timelog.RESULT": "foo"},
            headers=app_token_header,
        )
        assert response.status_code == 200

    project_after_update = get_db_record(
        db, schema=Project, _filter={"ext_id": TEST_PROJECT_EXT_ID}
    )
    expected_resource_usage = _get_resource_usage(payload["timestamps"])
    actual_resource_usage = round(
        project_before_update["qpu_seconds"] - project_after_update["qpu_seconds"], 6
    )

    assert actual_resource_usage == expected_resource_usage


@pytest.mark.parametrize("payload", _JOB_TIMESTAMPED_UPDATES)
def test_update_job_resource_usage_advanced(
    db, client, project_id, payload: dict, app_token_header
):
    """PUT to /jobs/{job_id} updates the job's resource usage if passed a payload with "timestamps.execution" field"""
    job_list = [{**item, "project_id": str(project_id)} for item in _JOBS_LIST]
    insert_in_collection(database=db, collection_name=_COLLECTION, data=job_list)
    job_id = payload.pop("job_id")
    project_before_update = get_db_record(
        db, schema=Project, _filter={"ext_id": TEST_PROJECT_EXT_ID}
    )
    update_body = {"timestamps.execution": payload["timestamps"]["execution"]}

    # using context manager to ensure on_startup runs
    with client as client:
        response = client.put(
            f"/jobs/{job_id}",
            json={**update_body, "timelog.RESULT": "foo"},
            headers=app_token_header,
        )
        assert response.status_code == 200

    project_after_update = get_db_record(
        db, schema=Project, _filter={"ext_id": TEST_PROJECT_EXT_ID}
    )
    expected_resource_usage = _get_resource_usage(payload["timestamps"])
    actual_resource_usage = round(
        project_before_update["qpu_seconds"] - project_after_update["qpu_seconds"], 6
    )

    assert actual_resource_usage == expected_resource_usage


def _get_resource_usage(timestamps: Dict[str, Dict[str, str]]) -> Optional[float]:
    """Retrieves the resource usage in seconds"""
    try:
        execution_timestamps = timestamps["execution"]
        started_timestamp_str = execution_timestamps["started"].replace("Z", "+00:00")
        finished_timestamp_str = execution_timestamps["finished"].replace("Z", "+00:00")
        started_timestamp = datetime.datetime.fromisoformat(started_timestamp_str)
        finished_timestamp = datetime.datetime.fromisoformat(finished_timestamp_str)
        return (finished_timestamp - started_timestamp).total_seconds()
    except AttributeError:
        return 0<|MERGE_RESOLUTION|>--- conflicted
+++ resolved
@@ -20,8 +20,6 @@
 _JOB_TIMESTAMPED_UPDATES = load_json_fixture("job_timestamped_updates.json")
 _JOB_UPDATES = load_json_fixture("job_updates.json")
 _JOB_IDS = [item["job_id"] for item in _JOBS_LIST]
-<<<<<<< HEAD
-=======
 _MEMORY_LIST = [
     [f"{index}-{v}" for v in _DEFAULT_MEMORY_LIST]
     for index, item in enumerate(_JOBS_LIST)
@@ -36,7 +34,6 @@
 ]
 _STATUS_LIST = [_STATUSES[index % 3] for index, item in enumerate(_JOBS_LIST)]
 _URL_LIST = [_URLS[index % 3] for index, item in enumerate(_JOBS_LIST)]
->>>>>>> a2e51995
 _BACKENDS = ["loke", "loki", None]
 _COLLECTION = "jobs"
 _EXCLUDED_FIELDS = ["_id"]
@@ -165,10 +162,6 @@
         assert got == expected
 
 
-<<<<<<< HEAD
-@pytest.mark.parametrize("raw_payload", _JOB_UPDATES)
-def test_update_job(db, client, raw_payload: dict, app_token_header):
-=======
 @pytest.mark.parametrize("job_id, memory", zip(_JOB_IDS, _MEMORY_LIST))
 def test_update_job_result(db, client, job_id: str, memory: list, app_token_header):
     """PUT to /jobs/{job_id}/result updates the result of the job with the given memory object"""
@@ -282,9 +275,8 @@
         assert is_not_older_than(timelog[event_name], seconds=30)
 
 
-@pytest.mark.parametrize("job_id, payload", zip(_JOB_IDS, _JOB_UPDATE_PAYLOADS))
-def test_update_job(db, client, job_id: str, payload: dict, app_token_header):
->>>>>>> a2e51995
+@pytest.mark.parametrize("raw_payload", _JOB_UPDATES)
+def test_update_job(db, client, raw_payload: dict, app_token_header):
     """PUT to /jobs/{job_id} updates the job with the given object"""
     insert_in_collection(database=db, collection_name=_COLLECTION, data=_JOBS_LIST)
     payload = {**raw_payload}
