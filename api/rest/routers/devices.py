--- conflicted
+++ resolved
@@ -61,14 +61,9 @@
 
 
 @backends_router.put("")
-<<<<<<< HEAD
-async def create_backend(
-    db: MongoDbDep, user: CurrentSystemUserDep, payload: Dict[str, Any]
-):
-    """Creates a new backend if it does not exist already"""
-=======
 async def upsert_backend(
     db: MongoDbDep,
+    user: CurrentSystemUserDep,
     payload: Dict[str, Any],
     collection_name: str = Query("backends", alias="collection"),
 ):
@@ -79,7 +74,6 @@
     if "name" not in payload:
         return "Backend needs to have a name"
 
->>>>>>> 5f6678f7
     try:
         await device_info.upsert_backend(
             db, payload=payload, collection_name=collection_name
@@ -126,7 +120,9 @@
 
 
 @backends_router.put("/{name}")
-async def update_backend(db: MongoDbDep, name: str, body: dict):
+async def update_backend(
+    db: MongoDbDep, user: CurrentSystemUserDep, name: str, body: dict
+):
     """Updates the given backend with the new body supplied."""
     try:
         await device_info.patch_backend(db, name, payload=body)
