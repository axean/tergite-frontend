--- conflicted
+++ resolved
@@ -60,13 +60,7 @@
         )
 
 
-<<<<<<< HEAD
-# FIXME: This should probably be a POST not a PUT because this is a `CREATE`
 @backends_router.put("")
-async def create_backend(db: MongoDbDep, payload: Dict[str, Any]):
-    """Creates a new backend if it does not exist already"""
-=======
-@backends_router.put("/")
 async def upsert_backend(
     db: MongoDbDep,
     payload: Dict[str, Any],
@@ -79,7 +73,6 @@
     if "name" not in payload:
         return "Backend needs to have a name"
 
->>>>>>> 1ef3e762
     try:
         await device_info.upsert_backend(
             db, payload=payload, collection_name=collection_name
