# This code is part of Tergite
#
# (C) Copyright Miroslav Dobsicek 2020
# (C) Copyright Simon Genne, Arvid Holmqvist, Bashar Oumari, Jakob Ristner,
#               Björn Rosengren, and Jakob Wik 2022 (BSc project)
# (C) Copyright Fabian Forslund, Niklas Botö 2022
# (C) Copyright Abdullah-Al Amin 2022
# (C) Copyright Martin Ahindura 2023
#
# This code is licensed under the Apache License, Version 2.0. You may
# obtain a copy of this license in the LICENSE.txt file in the root directory
# of this source tree or at http://www.apache.org/licenses/LICENSE-2.0.
#
# Any modifications or derivative works of this code must retain this
# copyright notice, and modified files need to carry a notice indicating
# that they have been altered from the originals.
import logging
from uuid import UUID

from fastapi import APIRouter, Body, HTTPException
from fastapi import status as http_status

from api.rest.dependencies import (
    CurrentLaxProjectDep,
    CurrentStrictProjectDep,
    MongoDbDep,
)
from services import quantum_jobs as jobs_service
from utils import mongodb as mongodb_utils

router = APIRouter(prefix="/jobs", tags=["jobs"])


@router.get("/{job_id}")
async def read_job(db: MongoDbDep, project: CurrentLaxProjectDep, job_id: UUID):
    """Gets the job for the given job_id"""
    try:
        return await jobs_service.get_one(db, job_id=job_id)
    except mongodb_utils.DocumentNotFoundError as exp:
        logging.error(exp)
        raise HTTPException(
            status_code=http_status.HTTP_404_NOT_FOUND,
            detail=f"job id {job_id} not found",
        )


@router.get("/{job_id}/result")
async def read_job_result(db: MongoDbDep, project: CurrentLaxProjectDep, job_id: UUID):
    """Gets the job result for the given job_id"""
    try:
        return await jobs_service.get_job_result(db, job_id=job_id)
    except mongodb_utils.DocumentNotFoundError as exp:
        logging.error(exp)
        raise HTTPException(
            status_code=http_status.HTTP_404_NOT_FOUND,
            detail=f"job id {job_id} not found",
        )
    except KeyError:
        raise HTTPException(
            status_code=http_status.HTTP_404_NOT_FOUND,
            detail=f"job of id {job_id} has no result",
        )


@router.get("/{job_id}/download_url")
async def read_job_download_url(
    db: MongoDbDep, project: CurrentLaxProjectDep, job_id: UUID
):
    """Gets the job download_url for the given job_id"""
    try:
        return await jobs_service.get_job_download_url(db, job_id=job_id)
    except mongodb_utils.DocumentNotFoundError as exp:
        logging.error(exp)
        raise HTTPException(
            status_code=http_status.HTTP_404_NOT_FOUND,
            detail=f"job id {job_id} not found",
        )
    except KeyError:
        raise HTTPException(
            status_code=http_status.HTTP_404_NOT_FOUND,
            detail=f"job of id {job_id} has no download_url",
        )


@router.post("")
async def create_job(
    db: MongoDbDep, project: CurrentStrictProjectDep, backend: str = "pingu"
):
    """Creates a job in the given backend"""
    return await jobs_service.create_job(db, backend=backend, project_id=project.id)


@router.get("")
async def read_jobs(db: MongoDbDep, project: CurrentLaxProjectDep, nlast: int = 10):
    """Gets the latest jobs only upto the given nlast records"""
    return await jobs_service.get_latest_many(db, limit=nlast)


<<<<<<< HEAD
@router.put("/{job_id}")
async def update_job(
    db: MongoDbDep, project: CurrentStrictProjectDep, job_id: UUID, payload: dict
):
    """Updates the result of the job with the given memory object"""
    try:
        await jobs_service.update_job(db, job_id=job_id, payload=payload)
=======
@router.put("/{job_id}/result", deprecated=True)
async def update_job_result(
    db: MongoDbDep, project: CurrentStrictProjectDep, job_id: UUID, memory: list
):
    """Updates the result of the job with the given memory object"""
    try:
        await jobs_service.update_job_result(db, job_id=job_id, memory=memory)
    except mongodb_utils.DocumentNotFoundError as exp:
        logging.error(exp)
        raise HTTPException(
            status_code=http_status.HTTP_404_NOT_FOUND,
            detail=f"job id {job_id} not found",
        )

    return "OK"


@router.put("/{job_id}/status", deprecated=True)
async def update_job_status(
    db: MongoDbDep,
    project: CurrentStrictProjectDep,
    job_id: UUID,
    status: str = Body(..., max_length=10),
):
    """Updates the status of the job of the given job id"""
    try:
        await jobs_service.update_job_status(db, job_id=job_id, status=status)
    except mongodb_utils.DocumentNotFoundError as exp:
        logging.error(exp)
        raise HTTPException(
            status_code=http_status.HTTP_404_NOT_FOUND,
            detail=f"job id {job_id} not found",
        )

    return "OK"


@router.put("/{job_id}/download_url", deprecated=True)
async def update_job_download_url(
    db: MongoDbDep,
    project: CurrentStrictProjectDep,
    job_id: UUID,
    url: str = Body(..., max_length=140),
):
    """Updates the download_url of the job of the given job id"""
    try:
        await jobs_service.update_job_download_url(db, job_id=job_id, url=url)
    except mongodb_utils.DocumentNotFoundError as exp:
        logging.error(exp)
        raise HTTPException(
            status_code=http_status.HTTP_404_NOT_FOUND,
            detail=f"job id {job_id} not found",
        )

    return "OK"


# FIXME: the event name might need to be an enum
# FIXME: the method used here probably needs to be a POST
@router.post("/{job_id}/timelog", deprecated=True)
async def update_timelog_entry(
    db: MongoDbDep,
    project: CurrentStrictProjectDep,
    job_id: UUID,
    event_name: str = Body(..., max_legth=10),
):
    """Refreshes the timelog of the given event of the job of the given job id"""
    try:
        await jobs_service.refresh_timelog_entry(
            db, job_id=job_id, event_name=event_name
        )
>>>>>>> 05213864
    except mongodb_utils.DocumentNotFoundError as exp:
        logging.error(exp)
        raise HTTPException(
            status_code=http_status.HTTP_404_NOT_FOUND,
            detail=f"job id {job_id} not found",
        )

    return "OK"


@router.put("/{job_id}")
async def update_job(
    db: MongoDbDep, project: CurrentStrictProjectDep, job_id: UUID, payload: dict
):
    """Updates the result of the job with the payload"""
    try:
        await jobs_service.update_job(db, job_id=job_id, payload=payload)
    except mongodb_utils.DocumentNotFoundError as exp:
        logging.error(exp)
        raise HTTPException(
            status_code=http_status.HTTP_404_NOT_FOUND,
            detail=f"job id {job_id} not found",
        )

    return "OK"<|MERGE_RESOLUTION|>--- conflicted
+++ resolved
@@ -96,15 +96,6 @@
     return await jobs_service.get_latest_many(db, limit=nlast)
 
 
-<<<<<<< HEAD
-@router.put("/{job_id}")
-async def update_job(
-    db: MongoDbDep, project: CurrentStrictProjectDep, job_id: UUID, payload: dict
-):
-    """Updates the result of the job with the given memory object"""
-    try:
-        await jobs_service.update_job(db, job_id=job_id, payload=payload)
-=======
 @router.put("/{job_id}/result", deprecated=True)
 async def update_job_result(
     db: MongoDbDep, project: CurrentStrictProjectDep, job_id: UUID, memory: list
@@ -176,7 +167,6 @@
         await jobs_service.refresh_timelog_entry(
             db, job_id=job_id, event_name=event_name
         )
->>>>>>> 05213864
     except mongodb_utils.DocumentNotFoundError as exp:
         logging.error(exp)
         raise HTTPException(
