# This code is part of Tergite
#
# (C) Copyright Miroslav Dobsicek 2020
# (C) Copyright Simon Genne, Arvid Holmqvist, Bashar Oumari, Jakob Ristner,
#               Björn Rosengren, and Jakob Wik 2022 (BSc project)
# (C) Copyright Fabian Forslund, Niklas Botö 2022
# (C) Copyright Abdullah-Al Amin 2022
# (C) Copyright Martin Ahindura 2023
#
# This code is licensed under the Apache License, Version 2.0. You may
# obtain a copy of this license in the LICENSE.txt file in the root directory
# of this source tree or at http://www.apache.org/licenses/LICENSE-2.0.
#
# Any modifications or derivative works of this code must retain this
# copyright notice, and modified files need to carry a notice indicating
# that they have been altered from the originals.
import logging
from typing import Optional
from uuid import UUID

from fastapi import APIRouter, HTTPException
from fastapi import status as http_status

from api.rest.dependencies import (
    CurrentLaxProjectDep,
    CurrentStrictProjectDep,
    MongoDbDep,
    ProjectDbDep,
)
from services import quantum_jobs as jobs_service
from services.quantum_jobs import JobTimestamps
from utils import mongodb as mongodb_utils

router = APIRouter(prefix="/jobs", tags=["jobs"])


@router.get("/{job_id}")
async def read_job(db: MongoDbDep, project: CurrentLaxProjectDep, job_id: UUID):
    """Gets the job for the given job_id"""
    try:
        return await jobs_service.get_one(db, job_id=job_id)
    except mongodb_utils.DocumentNotFoundError as exp:
        logging.error(exp)
        raise HTTPException(
            status_code=http_status.HTTP_404_NOT_FOUND,
            detail=f"job id {job_id} not found",
        )


@router.get("/{job_id}/result")
async def read_job_result(db: MongoDbDep, project: CurrentLaxProjectDep, job_id: UUID):
    """Gets the job result for the given job_id"""
    try:
        return await jobs_service.get_job_result(db, job_id=job_id)
    except mongodb_utils.DocumentNotFoundError as exp:
        logging.error(exp)
        raise HTTPException(
            status_code=http_status.HTTP_404_NOT_FOUND,
            detail=f"job id {job_id} not found",
        )
    except KeyError:
        raise HTTPException(
            status_code=http_status.HTTP_404_NOT_FOUND,
            detail=f"job of id {job_id} has no result",
        )


@router.get("/{job_id}/download_url")
async def read_job_download_url(
    db: MongoDbDep, project: CurrentLaxProjectDep, job_id: UUID
):
    """Gets the job download_url for the given job_id"""
    try:
        return await jobs_service.get_job_download_url(db, job_id=job_id)
    except mongodb_utils.DocumentNotFoundError as exp:
        logging.error(exp)
        raise HTTPException(
            status_code=http_status.HTTP_404_NOT_FOUND,
            detail=f"job id {job_id} not found",
        )
    except KeyError:
        raise HTTPException(
            status_code=http_status.HTTP_404_NOT_FOUND,
            detail=f"job of id {job_id} has no download_url",
        )


@router.post("")
async def create_job(
    db: MongoDbDep, project: CurrentStrictProjectDep, backend: str = "pingu"
):
    """Creates a job in the given backend"""
    return await jobs_service.create_job(db, backend=backend, project_id=project.id)


@router.get("")
async def read_jobs(db: MongoDbDep, project: CurrentLaxProjectDep, nlast: int = 10):
    """Gets the latest jobs only upto the given nlast records"""
    return await jobs_service.get_latest_many(db, limit=nlast)


@router.put("/{job_id}/result", deprecated=True)
async def update_job_result(
    db: MongoDbDep, project: CurrentStrictProjectDep, job_id: UUID, memory: list
):
    """Updates the result of the job with the given memory object"""
    try:
        await jobs_service.update_job_result(db, job_id=job_id, memory=memory)
    except mongodb_utils.DocumentNotFoundError as exp:
        logging.error(exp)
        raise HTTPException(
            status_code=http_status.HTTP_404_NOT_FOUND,
            detail=f"job id {job_id} not found",
        )

    return "OK"


@router.put("/{job_id}/status", deprecated=True)
async def update_job_status(
    db: MongoDbDep,
    project: CurrentStrictProjectDep,
    job_id: UUID,
    status: str = Body(..., max_length=10),
):
    """Updates the status of the job of the given job id"""
    try:
        await jobs_service.update_job_status(db, job_id=job_id, status=status)
    except mongodb_utils.DocumentNotFoundError as exp:
        logging.error(exp)
        raise HTTPException(
            status_code=http_status.HTTP_404_NOT_FOUND,
            detail=f"job id {job_id} not found",
        )

    return "OK"


@router.put("/{job_id}/download_url", deprecated=True)
async def update_job_download_url(
    db: MongoDbDep,
    project: CurrentStrictProjectDep,
    job_id: UUID,
    url: str = Body(..., max_length=140),
):
    """Updates the download_url of the job of the given job id"""
    try:
        await jobs_service.update_job_download_url(db, job_id=job_id, url=url)
    except mongodb_utils.DocumentNotFoundError as exp:
        logging.error(exp)
        raise HTTPException(
            status_code=http_status.HTTP_404_NOT_FOUND,
            detail=f"job id {job_id} not found",
        )

    return "OK"


# FIXME: the event name might need to be an enum
# FIXME: the method used here probably needs to be a POST
@router.post("/{job_id}/timelog", deprecated=True)
async def update_timelog_entry(
    db: MongoDbDep,
    project: CurrentStrictProjectDep,
    job_id: UUID,
    event_name: str = Body(..., max_legth=10),
):
    """Refreshes the timelog of the given event of the job of the given job id"""
    try:
        await jobs_service.refresh_timelog_entry(
            db, job_id=job_id, event_name=event_name
        )
    except mongodb_utils.DocumentNotFoundError as exp:
        logging.error(exp)
        raise HTTPException(
            status_code=http_status.HTTP_404_NOT_FOUND,
            detail=f"job id {job_id} not found",
        )

    return "OK"


@router.put("/{job_id}")
async def update_job(
    db: MongoDbDep,
    project_db: ProjectDbDep,
    project: CurrentStrictProjectDep,
    job_id: UUID,
    payload: dict,
):
<<<<<<< HEAD
    """Updates the result of the job with the given memory object

    This may raise pydantic.error_wrappers.ValidationError in case
    the timestamps have an unexpected structure
    """
=======
    """Updates the result of the job with the payload"""
>>>>>>> a2e51995
    try:
        await jobs_service.update_job(db, job_id=job_id, payload=payload)
        timestamps: Optional[JobTimestamps] = None
        if "timestamps" in payload:
            timestamps = JobTimestamps.parse_obj(payload["timestamps"])
        elif "timestamps.execution" in payload:
            timestamps = JobTimestamps.parse_obj(
                {"execution": payload["timestamps.execution"]}
            )

        if timestamps is not None:
            await jobs_service.update_resource_usage(
                db,
                project_db=project_db,
                job_id=job_id,
                timestamps=timestamps,
            )
    except mongodb_utils.DocumentNotFoundError as exp:
        logging.error(exp)
        raise HTTPException(
            status_code=http_status.HTTP_404_NOT_FOUND,
            detail=f"job id {job_id} or its project not found",
        )

    return "OK"<|MERGE_RESOLUTION|>--- conflicted
+++ resolved
@@ -18,7 +18,7 @@
 from typing import Optional
 from uuid import UUID
 
-from fastapi import APIRouter, HTTPException
+from fastapi import APIRouter, Body, HTTPException
 from fastapi import status as http_status
 
 from api.rest.dependencies import (
@@ -188,15 +188,11 @@
     job_id: UUID,
     payload: dict,
 ):
-<<<<<<< HEAD
-    """Updates the result of the job with the given memory object
+    """Updates the result of the job with the payload
 
     This may raise pydantic.error_wrappers.ValidationError in case
     the timestamps have an unexpected structure
     """
-=======
-    """Updates the result of the job with the payload"""
->>>>>>> a2e51995
     try:
         await jobs_service.update_job(db, job_id=job_id, payload=payload)
         timestamps: Optional[JobTimestamps] = None
