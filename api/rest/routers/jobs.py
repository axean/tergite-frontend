# This code is part of Tergite
#
# (C) Copyright Miroslav Dobsicek 2020
# (C) Copyright Simon Genne, Arvid Holmqvist, Bashar Oumari, Jakob Ristner,
#               Björn Rosengren, and Jakob Wik 2022 (BSc project)
# (C) Copyright Fabian Forslund, Niklas Botö 2022
# (C) Copyright Abdullah-Al Amin 2022
# (C) Copyright Martin Ahindura 2023
#
# This code is licensed under the Apache License, Version 2.0. You may
# obtain a copy of this license in the LICENSE.txt file in the root directory
# of this source tree or at http://www.apache.org/licenses/LICENSE-2.0.
#
# Any modifications or derivative works of this code must retain this
# copyright notice, and modified files need to carry a notice indicating
# that they have been altered from the originals.
import logging
from typing import Optional
from uuid import UUID

from fastapi import APIRouter, Body, HTTPException
from fastapi import status as http_status
from fastapi.requests import Request

import settings
from api.rest.dependencies import (
    BccClientDep,
    CurrentLaxProjectDep,
    CurrentStrictProjectDep,
    MongoDbDep,
    ProjectDbDep,
)
from services import quantum_jobs as jobs_service
from services.external import puhuri as puhuri_service
from services.quantum_jobs import JobTimestamps
from utils import mongodb as mongodb_utils
from utils.api import get_bearer_token
from utils.exc import ServiceUnavailableError

router = APIRouter(prefix="/jobs", tags=["jobs"])


@router.get("/{job_id}")
async def read_job(db: MongoDbDep, project: CurrentLaxProjectDep, job_id: UUID):
    """Gets the job for the given job_id"""
    try:
        return await jobs_service.get_one(db, job_id=job_id)
    except mongodb_utils.DocumentNotFoundError as exp:
        logging.error(exp)
        raise HTTPException(
            status_code=http_status.HTTP_404_NOT_FOUND,
            detail=f"job id {job_id} not found",
        )


@router.get("/{job_id}/result")
async def read_job_result(db: MongoDbDep, project: CurrentLaxProjectDep, job_id: UUID):
    """Gets the job result for the given job_id"""
    try:
        return await jobs_service.get_job_result(db, job_id=job_id)
    except mongodb_utils.DocumentNotFoundError as exp:
        logging.error(exp)
        raise HTTPException(
            status_code=http_status.HTTP_404_NOT_FOUND,
            detail=f"job id {job_id} not found",
        )
    except KeyError:
        raise HTTPException(
            status_code=http_status.HTTP_404_NOT_FOUND,
            detail=f"job of id {job_id} has no result",
        )


@router.get("/{job_id}/download_url")
async def read_job_download_url(
    db: MongoDbDep, project: CurrentLaxProjectDep, job_id: UUID
):
    """Gets the job download_url for the given job_id"""
    try:
        return await jobs_service.get_job_download_url(db, job_id=job_id)
    except mongodb_utils.DocumentNotFoundError as exp:
        logging.error(exp)
        raise HTTPException(
            status_code=http_status.HTTP_404_NOT_FOUND,
            detail=f"job id {job_id} not found",
        )
    except KeyError:
        raise HTTPException(
            status_code=http_status.HTTP_404_NOT_FOUND,
            detail=f"job of id {job_id} has no download_url",
        )


@router.post("")
async def create_job(
    request: Request,
    db: MongoDbDep,
    bcc_client: BccClientDep,
    project: CurrentStrictProjectDep,
    backend: str = "pingu",
):
    """Creates a job in the given backend"""
    app_token = get_bearer_token(request, raise_if_error=settings.IS_AUTH_ENABLED)
    try:
        return await jobs_service.create_job(
            db,
            bcc_client=bcc_client,
            backend=backend,
            project_id=project.id,
            app_token=app_token,
        )
    except ServiceUnavailableError as exp:
        raise HTTPException(
            status_code=http_status.HTTP_503_SERVICE_UNAVAILABLE, detail=f"{exp}"
        )


@router.get("")
async def read_jobs(db: MongoDbDep, project: CurrentLaxProjectDep, nlast: int = 10):
    """Gets the latest jobs only upto the given nlast records"""
    return await jobs_service.get_latest_many(db, limit=nlast)


@router.put("/{job_id}/result", deprecated=True)
async def update_job_result(
    db: MongoDbDep, project: CurrentStrictProjectDep, job_id: UUID, memory: list
):
    """Updates the result of the job with the given memory object"""
    try:
        await jobs_service.update_job_result(db, job_id=job_id, memory=memory)
    except mongodb_utils.DocumentNotFoundError as exp:
        logging.error(exp)
        raise HTTPException(
            status_code=http_status.HTTP_404_NOT_FOUND,
            detail=f"job id {job_id} not found",
        )

    return "OK"


@router.put("/{job_id}/status", deprecated=True)
async def update_job_status(
    db: MongoDbDep,
    project: CurrentStrictProjectDep,
    job_id: UUID,
    status: str = Body(..., max_length=10),
):
    """Updates the status of the job of the given job id"""
    try:
        await jobs_service.update_job_status(db, job_id=job_id, status=status)
    except mongodb_utils.DocumentNotFoundError as exp:
        logging.error(exp)
        raise HTTPException(
            status_code=http_status.HTTP_404_NOT_FOUND,
            detail=f"job id {job_id} not found",
        )

    return "OK"


@router.put("/{job_id}/download_url", deprecated=True)
async def update_job_download_url(
    db: MongoDbDep,
    project: CurrentStrictProjectDep,
    job_id: UUID,
    url: str = Body(..., max_length=140),
):
    """Updates the download_url of the job of the given job id"""
    try:
        await jobs_service.update_job_download_url(db, job_id=job_id, url=url)
    except mongodb_utils.DocumentNotFoundError as exp:
        logging.error(exp)
        raise HTTPException(
            status_code=http_status.HTTP_404_NOT_FOUND,
            detail=f"job id {job_id} not found",
        )

    return "OK"


# FIXME: the event name might need to be an enum
# FIXME: the method used here probably needs to be a POST
@router.post("/{job_id}/timelog", deprecated=True)
async def update_timelog_entry(
    db: MongoDbDep,
    project: CurrentStrictProjectDep,
    job_id: UUID,
    event_name: str = Body(..., max_legth=10),
):
    """Refreshes the timelog of the given event of the job of the given job id"""
    try:
        await jobs_service.refresh_timelog_entry(
            db, job_id=job_id, event_name=event_name
        )
    except mongodb_utils.DocumentNotFoundError as exp:
        logging.error(exp)
        raise HTTPException(
            status_code=http_status.HTTP_404_NOT_FOUND,
            detail=f"job id {job_id} not found",
        )

    return "OK"


@router.put("/{job_id}")
async def update_job(
    db: MongoDbDep,
    project_db: ProjectDbDep,
    project: CurrentStrictProjectDep,
    job_id: UUID,
    payload: dict,
):
    """Updates the result of the job with the payload

    This may raise pydantic.error_wrappers.ValidationError in case
    the timestamps have an unexpected structure
    """
    try:
        old_job = await jobs_service.update_job(db, job_id=job_id, payload=payload)
        old_timestamps: JobTimestamps = JobTimestamps.parse_obj(
            old_job.get("timestamps", {})
        )
        if old_timestamps.resource_usage is not None:
            # if job's resource usage is already set
            return "OK"

        timestamps: Optional[JobTimestamps] = None
        if "timestamps" in payload:
            timestamps = JobTimestamps.parse_obj(payload["timestamps"])
<<<<<<< HEAD
            response = await jobs_service.update_resource_usage(
=======
        elif "timestamps.execution" in payload:
            timestamps = JobTimestamps.parse_obj(
                {"execution": payload["timestamps.execution"]}
            )

        if timestamps is not None:
            await jobs_service.update_resource_usage(
>>>>>>> 77bc7b2a
                db,
                project_db=project_db,
                job_id=job_id,
                timestamps=timestamps,
            )

            if settings.IS_PUHURI_SYNC_ENABLED and response:
                project, qpu_seconds = response
                await puhuri_service.save_job_resource_usage(
                    db,
                    job_id=str(job_id),
                    project_id=project.ext_id,
                    qpu_seconds=qpu_seconds,
                )

    except mongodb_utils.DocumentNotFoundError as exp:
        logging.error(exp)
        raise HTTPException(
            status_code=http_status.HTTP_404_NOT_FOUND,
            detail=f"job id {job_id} or its project not found",
        )

    return "OK"<|MERGE_RESOLUTION|>--- conflicted
+++ resolved
@@ -227,17 +227,13 @@
         timestamps: Optional[JobTimestamps] = None
         if "timestamps" in payload:
             timestamps = JobTimestamps.parse_obj(payload["timestamps"])
-<<<<<<< HEAD
-            response = await jobs_service.update_resource_usage(
-=======
         elif "timestamps.execution" in payload:
             timestamps = JobTimestamps.parse_obj(
                 {"execution": payload["timestamps.execution"]}
             )
 
         if timestamps is not None:
-            await jobs_service.update_resource_usage(
->>>>>>> 77bc7b2a
+            response = await jobs_service.update_resource_usage(
                 db,
                 project_db=project_db,
                 job_id=job_id,
